// Copyright 2024 PingCAP, Inc.
//
// Licensed under the Apache License, Version 2.0 (the "License");
// you may not use this file except in compliance with the License.
// You may obtain a copy of the License at
//
//     http://www.apache.org/licenses/LICENSE-2.0
//
// Unless required by applicable law or agreed to in writing, software
// distributed under the License is distributed on an "AS IS" BASIS,
// See the License for the specific language governing permissions and
// limitations under the License.

package coordinator

import (
	"context"
<<<<<<< HEAD
	"fmt"
	"sync"
	"time"

	"github.com/flowbehappy/tigate/heartbeatpb"
	"github.com/flowbehappy/tigate/pkg/messaging"
	"github.com/flowbehappy/tigate/rpc"
	"github.com/pingcap/log"
	"github.com/pingcap/tiflow/cdc/model"
	"github.com/pingcap/tiflow/pkg/config"
=======
	"sync"
	"time"

	"github.com/flowbehappy/tigate/pkg/messaging"
	"github.com/flowbehappy/tigate/rpc"
	"github.com/flowbehappy/tigate/scheduler"
	"github.com/google/uuid"
	"github.com/pingcap/log"
	"github.com/pingcap/tiflow/cdc/model"
>>>>>>> b7ede8f2
	"github.com/pingcap/tiflow/pkg/errors"
	"github.com/pingcap/tiflow/pkg/orchestrator"
	"go.uber.org/zap"
)

<<<<<<< HEAD
const maintainerMangerTopic = "maintainer-manager"

=======
>>>>>>> b7ede8f2
// Coordinator is the master of the ticdc cluster,
// 1. schedules changefeed maintainer to ticdc wacher
// 2. save changefeed checkpoint ts to etcd
// 3. send checkpoint to downstream
// 4. manager gc safe point
// 5. response for open API call
type Coordinator interface {
	AsyncStop()
	GetNodeInfo() *model.CaptureInfo
}

type coordinator struct {
<<<<<<< HEAD
	scheduler     Scheduler
=======
	supervisor    *scheduler.Supervisor
	scheduler     scheduler.Scheduler
>>>>>>> b7ede8f2
	messageCenter messaging.MessageCenter
	nodeInfo      *model.CaptureInfo

	changefeeds map[model.ChangeFeedID]changefeed
<<<<<<< HEAD
=======

	captures map[model.CaptureID]struct{}
>>>>>>> b7ede8f2

	version int64

	msgLock sync.RWMutex
	msgBuf  []*messaging.TargetMessage

	lastCheckTime time.Time
<<<<<<< HEAD

	dispatchMsgs map[model.CaptureID]*messaging.TargetMessage

	stateMachines map[model.ChangeFeedID]*StateMachine
	runningTasks  map[model.ChangeFeedID]*ScheduleTask

	maxTaskConcurrency int

	// self ID
	ID          model.CaptureID
	initialized bool

	captures map[model.CaptureID]*CaptureStatus

	// track all status reported by remote when bootstrap
	initStatus map[model.CaptureID][]*heartbeatpb.MaintainerStatus
=======
>>>>>>> b7ede8f2
}

func NewCoordinator(capture *model.CaptureInfo,
	messageCenter messaging.MessageCenter,
	version int64) Coordinator {
	c := &coordinator{
<<<<<<< HEAD
		scheduler: NewCombineScheduler(
			NewBasicScheduler(1000),
			NewBalanceScheduler(time.Minute, 1000)),
		messageCenter:      messageCenter,
		version:            version,
		nodeInfo:           capture,
		dispatchMsgs:       make(map[model.CaptureID]*messaging.TargetMessage),
		stateMachines:      make(map[model.ChangeFeedID]*StateMachine),
		runningTasks:       map[model.ChangeFeedID]*ScheduleTask{},
		initialized:        false,
		captures:           make(map[model.CaptureID]*CaptureStatus),
		initStatus:         make(map[model.CaptureID][]*heartbeatpb.MaintainerStatus),
		maxTaskConcurrency: 10000,
	}
=======
		scheduler:     scheduler.NewCombineScheduler(scheduler.NewBasicScheduler(1000)),
		messageCenter: messageCenter,
		version:       version,
		nodeInfo:      capture,
	}
	c.supervisor = scheduler.NewSupervisor(
		CoordinatorID(capture.ID),
		NewChangefeed,
		c.newBootstrapMessage,
	)
>>>>>>> b7ede8f2
	// receive messages
	messageCenter.RegisterHandler("coordinator", func(msg *messaging.TargetMessage) error {
		c.msgLock.Lock()
		c.msgBuf = append(c.msgBuf, msg)
		c.msgLock.Unlock()
		return nil
	})
	return c
}

<<<<<<< HEAD
var allChangefeeds = make(map[model.ChangeFeedID]*model.ChangeFeedInfo)

func init() {
	for i := 0; i < 10; i++ {
		id := fmt.Sprintf("%d", i)
		allChangefeeds[model.DefaultChangeFeedID(id)] = &model.ChangeFeedInfo{
			ID:      id,
			Config:  config.GetDefaultReplicaConfig(),
			SinkURI: "blackhole://",
		}
	}
}

func (c *coordinator) Tick(ctx context.Context,
	rawState orchestrator.ReactorState) (orchestrator.ReactorState, error) {
	state := rawState.(*orchestrator.GlobalReactorState)
	if time.Since(c.lastCheckTime) > time.Second*20 {
		workingTask := 0
		prepareTask := 0
		absentTask := 0
		commitTask := 0
		removingTask := 0
		for _, value := range c.stateMachines {
			switch value.State {
			case SchedulerStatusAbsent:
				absentTask++
			case SchedulerStatusPrepare:
				prepareTask++
			case SchedulerStatusCommit:
				commitTask++
			case SchedulerStatusWorking:
				workingTask++
			case SchedulerStatusRemoving:
				removingTask++
			}
		}

		log.Info("changefeed status",
			zap.Int("absent", absentTask),
			zap.Int("prepare", prepareTask),
			zap.Int("commit", commitTask),
			zap.Int("working", workingTask),
			zap.Int("removing", removingTask))
		c.lastCheckTime = time.Now()
	}

	c.msgLock.Lock()
	buf := c.msgBuf
	c.msgBuf = nil
	c.msgLock.Unlock()

	err := c.HandleMessage(buf)
	if err != nil {
		return nil, errors.Trace(err)
	}

	msgs, err := c.HandleAliveCaptureUpdate(state.Captures)
	if err != nil {
		return nil, errors.Trace(err)
	}
	if len(msgs) > 0 {
		c.sendMessages(msgs)
	}

	allChangefeedID := make([]model.ChangeFeedID, 0)
	// check all changefeeds.
	for _, reactor := range allChangefeeds {
		changefeedID := model.DefaultChangeFeedID(reactor.ID)
		_, exist := c.GetChangefeedStateMachine(changefeedID)
		if !exist {
			// check if changefeed should be running
			if !shouldRunChangefeed(reactor.State) {
				continue
			}
			allChangefeedID = append(allChangefeedID, changefeedID)
		} else {
			if !shouldRunChangefeed(reactor.State) {
			} else {
				allChangefeedID = append(allChangefeedID, changefeedID)
			}
		}
	}

	msgs, err = c.scheduleMaintainer(allChangefeedID)
	if err != nil {
		return state, err
	}
	c.sendMessages(msgs)
	return state, nil
}

func (c *coordinator) HandleMessage(msgs []*messaging.TargetMessage) error {
	for _, msg := range msgs {
		switch msg.Type {
		case messaging.TypeCoordinatorBootstrapResponse:
			req := msg.Message.(*heartbeatpb.CoordinatorBootstrapResponse)
			c.cacheBootstrapResponse(msg.From.String(), req.Statuses)
		case messaging.TypeMaintainerHeartbeatRequest:
			if c.CheckAllCaptureInitialized() {
				req := msg.Message.(*heartbeatpb.MaintainerHeartbeat)
				serverID := msg.From
				msgs, err := c.HandleStatus(serverID.String(), req.Statuses)
				if err != nil {
					log.Error("handle status failed", zap.Error(err))
					return errors.Trace(err)
				}
				c.sendMessages(msgs)
			}
		default:
			log.Panic("unexpected message", zap.Any("message", msg))
		}
	}
	return nil
}

func shouldRunChangefeed(state model.FeedState) bool {
	// check if changefeed should be running
	if state == model.StateStopped ||
		state == model.StateFailed ||
		state == model.StateFinished {
		return false
	}
	return true
=======
func (c *coordinator) Tick(ctx context.Context,
	rawState orchestrator.ReactorState) (orchestrator.ReactorState, error) {
	state := rawState.(*orchestrator.GlobalReactorState)

	if time.Since(c.lastCheckTime) > time.Second*20 {
		workingTask := 0
		prepareTask := 0
		absentTask := 0
		commitTask := 0
		removingTask := 0
		c.supervisor.GetInferiors().Ascend(func(key scheduler.InferiorID, value *scheduler.StateMachine) bool {
			switch value.State {
			case scheduler.SchedulerStatusAbsent:
				absentTask++
			case scheduler.SchedulerStatusPrepare:
				prepareTask++
			case scheduler.SchedulerStatusCommit:
				commitTask++
			case scheduler.SchedulerStatusWorking:
				workingTask++
			case scheduler.SchedulerStatusRemoving:
				removingTask++
			}
			return true
		})

		log.Info("changefeed status",
			zap.Int("absent", absentTask),
			zap.Int("prepare", prepareTask),
			zap.Int("commit", commitTask),
			zap.Int("working", workingTask),
			zap.Int("removing", removingTask))
		c.lastCheckTime = time.Now()
	}

	c.msgLock.Lock()
	buf := c.msgBuf
	c.msgBuf = nil
	c.msgLock.Unlock()
	msgs, err := c.HandleMessage(buf)
	if err != nil {
		return nil, errors.Trace(err)
	}

	msgs, removed := c.supervisor.HandleAliveCaptureUpdate(state.Captures)
	if len(msgs) > 0 {
		c.sendMessages(msgs)
	}
	if len(removed) > 0 {
		msgs, err := c.supervisor.HandleCaptureChanges(removed)
		if err != nil {
			return nil, errors.Trace(err)
		}
		c.sendMessages(msgs)
	}

	changed := false
	allChangefeedID := make([]scheduler.InferiorID, 0)
	// check all changefeeds.
	for changefeedID, reactor := range state.Changefeeds {
		_, exist := c.supervisor.GetInferior(ChangefeedID(changefeedID))
		if !exist {
			// check if changefeed should be running
			if !shouldRunChangefeed(reactor.Info.State) {
				continue
			}
			changed = true
			allChangefeedID = append(allChangefeedID, ChangefeedID(changefeedID))
		} else {
			if !shouldRunChangefeed(reactor.Info.State) {
				changed = true
			} else {
				allChangefeedID = append(allChangefeedID, ChangefeedID(changefeedID))
			}
		}
	}

	if changed {
		msgs, err := c.scheduleMaintainer(allChangefeedID)
		if err != nil {
			return state, err
		}
		c.sendMessages(msgs)
	}
	return state, nil
}

func (c *coordinator) HandleMessage(msgs []*messaging.TargetMessage) ([]rpc.Message, error) {
	var rsp []rpc.Message
	for _, msg := range msgs {
		maintainerMsgs, err := rpc.DecodeMaintainerManagerRequest(msg.Message.([]byte))
		if err != nil {
			log.Error("decode maitainer message failed", zap.Error(err))
			continue
		}
		serverID := msg.From
		statuses := make([]scheduler.InferiorStatus, 0)
		for _, status := range maintainerMsgs.MaintainerStatus {
			statuses = append(statuses, &ChangefeedStatus{
				ID:              ChangefeedID(status.ID),
				Status:          scheduler.ComponentStatus(status.SchedulerState),
				ChangefeedState: status.ChangefeedState,
				CheckpointTs:    status.CheckpointTs,
			})
		}
		c.supervisor.UpdateCaptureStatus(serverID.String(), statuses)
		if c.supervisor.CheckAllCaptureInitialized() {
			msgs, err := c.supervisor.HandleStatus(serverID.String(), statuses)
			if err != nil {
				log.Error("handle status failed", zap.Error(err))
				return nil, errors.Trace(err)
			}
			c.sendMessages(msgs)
		}
	}
	return rsp, nil
}

func shouldRunChangefeed(state model.FeedState) bool {
	// check if changefeed should be running
	if state == model.StateStopped ||
		state == model.StateFailed ||
		state == model.StateFinished {
		return false
	}
	return true
}

func (c *coordinator) GetNodeInfo() *model.CaptureInfo {
	return c.nodeInfo
>>>>>>> b7ede8f2
}

func (c *coordinator) GetNodeInfo() *model.CaptureInfo {
	return c.nodeInfo
}

func (c *coordinator) AsyncStop() {
}

<<<<<<< HEAD
func (c *coordinator) sendMessages(msgs []rpc.Message) {
	for _, msg := range msgs {
		err := c.messageCenter.SendCommand(msg.(*messaging.TargetMessage))
=======
func (c *coordinator) newBootstrapMessage(captureID model.CaptureID) rpc.Message {
	return &rpc.CoordinatorRequest{
		To: uuid.MustParse(captureID),
		BootstrapRequest: &rpc.CoordinatorBootstrapRequest{
			Version: c.version,
		},
	}
}

func (c *coordinator) sendMessages(msgs []rpc.Message) {
	for _, msg := range msgs {
		creq := msg.(*rpc.CoordinatorRequest)
		buf, err := creq.Encode()
		if err != nil {
			log.Error("failed to encode coordinator request", zap.Any("msg", msg), zap.Error(err))
			continue
		}
		targetMsg := messaging.NewTargetMessage(messaging.ServerId(creq.To),
			"maintainer-manager",
			messaging.TypeBytes, buf)
		err = c.messageCenter.SendCommand(targetMsg)
>>>>>>> b7ede8f2
		if err != nil {
			log.Error("failed to send coordinator request", zap.Any("msg", msg), zap.Error(err))
			continue
		}
	}
}

<<<<<<< HEAD
func (c *coordinator) scheduleMaintainer(allInferiors []model.ChangeFeedID) ([]rpc.Message, error) {
	if !c.CheckAllCaptureInitialized() {
=======
func (c *coordinator) scheduleMaintainer(allInferiors []scheduler.InferiorID) ([]rpc.Message, error) {
	if !c.supervisor.CheckAllCaptureInitialized() {
>>>>>>> b7ede8f2
		return nil, nil
	}
	tasks := c.scheduler.Schedule(
		allInferiors,
<<<<<<< HEAD
		c.captures,
		c.stateMachines,
=======
		c.supervisor.GetAllCaptures(),
		c.supervisor.GetInferiors(),
>>>>>>> b7ede8f2
	)
	return c.HandleScheduleTasks(tasks)
}<|MERGE_RESOLUTION|>--- conflicted
+++ resolved
@@ -15,7 +15,6 @@
 
 import (
 	"context"
-<<<<<<< HEAD
 	"fmt"
 	"sync"
 	"time"
@@ -26,27 +25,13 @@
 	"github.com/pingcap/log"
 	"github.com/pingcap/tiflow/cdc/model"
 	"github.com/pingcap/tiflow/pkg/config"
-=======
-	"sync"
-	"time"
-
-	"github.com/flowbehappy/tigate/pkg/messaging"
-	"github.com/flowbehappy/tigate/rpc"
-	"github.com/flowbehappy/tigate/scheduler"
-	"github.com/google/uuid"
-	"github.com/pingcap/log"
-	"github.com/pingcap/tiflow/cdc/model"
->>>>>>> b7ede8f2
 	"github.com/pingcap/tiflow/pkg/errors"
 	"github.com/pingcap/tiflow/pkg/orchestrator"
 	"go.uber.org/zap"
 )
 
-<<<<<<< HEAD
 const maintainerMangerTopic = "maintainer-manager"
 
-=======
->>>>>>> b7ede8f2
 // Coordinator is the master of the ticdc cluster,
 // 1. schedules changefeed maintainer to ticdc wacher
 // 2. save changefeed checkpoint ts to etcd
@@ -59,21 +44,11 @@
 }
 
 type coordinator struct {
-<<<<<<< HEAD
 	scheduler     Scheduler
-=======
-	supervisor    *scheduler.Supervisor
-	scheduler     scheduler.Scheduler
->>>>>>> b7ede8f2
 	messageCenter messaging.MessageCenter
 	nodeInfo      *model.CaptureInfo
 
 	changefeeds map[model.ChangeFeedID]changefeed
-<<<<<<< HEAD
-=======
-
-	captures map[model.CaptureID]struct{}
->>>>>>> b7ede8f2
 
 	version int64
 
@@ -81,7 +56,6 @@
 	msgBuf  []*messaging.TargetMessage
 
 	lastCheckTime time.Time
-<<<<<<< HEAD
 
 	dispatchMsgs map[model.CaptureID]*messaging.TargetMessage
 
@@ -98,15 +72,12 @@
 
 	// track all status reported by remote when bootstrap
 	initStatus map[model.CaptureID][]*heartbeatpb.MaintainerStatus
-=======
->>>>>>> b7ede8f2
 }
 
 func NewCoordinator(capture *model.CaptureInfo,
 	messageCenter messaging.MessageCenter,
 	version int64) Coordinator {
 	c := &coordinator{
-<<<<<<< HEAD
 		scheduler: NewCombineScheduler(
 			NewBasicScheduler(1000),
 			NewBalanceScheduler(time.Minute, 1000)),
@@ -121,18 +92,13 @@
 		initStatus:         make(map[model.CaptureID][]*heartbeatpb.MaintainerStatus),
 		maxTaskConcurrency: 10000,
 	}
-=======
-		scheduler:     scheduler.NewCombineScheduler(scheduler.NewBasicScheduler(1000)),
-		messageCenter: messageCenter,
-		version:       version,
-		nodeInfo:      capture,
-	}
-	c.supervisor = scheduler.NewSupervisor(
-		CoordinatorID(capture.ID),
-		NewChangefeed,
-		c.newBootstrapMessage,
-	)
->>>>>>> b7ede8f2
+	// receive messages
+	messageCenter.RegisterHandler("coordinator", func(msg *messaging.TargetMessage) error {
+		c.msgLock.Lock()
+		c.msgBuf = append(c.msgBuf, msg)
+		c.msgLock.Unlock()
+		return nil
+	})
 	// receive messages
 	messageCenter.RegisterHandler("coordinator", func(msg *messaging.TargetMessage) error {
 		c.msgLock.Lock()
@@ -143,7 +109,6 @@
 	return c
 }
 
-<<<<<<< HEAD
 var allChangefeeds = make(map[model.ChangeFeedID]*model.ChangeFeedInfo)
 
 func init() {
@@ -267,174 +232,18 @@
 		return false
 	}
 	return true
-=======
-func (c *coordinator) Tick(ctx context.Context,
-	rawState orchestrator.ReactorState) (orchestrator.ReactorState, error) {
-	state := rawState.(*orchestrator.GlobalReactorState)
-
-	if time.Since(c.lastCheckTime) > time.Second*20 {
-		workingTask := 0
-		prepareTask := 0
-		absentTask := 0
-		commitTask := 0
-		removingTask := 0
-		c.supervisor.GetInferiors().Ascend(func(key scheduler.InferiorID, value *scheduler.StateMachine) bool {
-			switch value.State {
-			case scheduler.SchedulerStatusAbsent:
-				absentTask++
-			case scheduler.SchedulerStatusPrepare:
-				prepareTask++
-			case scheduler.SchedulerStatusCommit:
-				commitTask++
-			case scheduler.SchedulerStatusWorking:
-				workingTask++
-			case scheduler.SchedulerStatusRemoving:
-				removingTask++
-			}
-			return true
-		})
-
-		log.Info("changefeed status",
-			zap.Int("absent", absentTask),
-			zap.Int("prepare", prepareTask),
-			zap.Int("commit", commitTask),
-			zap.Int("working", workingTask),
-			zap.Int("removing", removingTask))
-		c.lastCheckTime = time.Now()
-	}
-
-	c.msgLock.Lock()
-	buf := c.msgBuf
-	c.msgBuf = nil
-	c.msgLock.Unlock()
-	msgs, err := c.HandleMessage(buf)
-	if err != nil {
-		return nil, errors.Trace(err)
-	}
-
-	msgs, removed := c.supervisor.HandleAliveCaptureUpdate(state.Captures)
-	if len(msgs) > 0 {
-		c.sendMessages(msgs)
-	}
-	if len(removed) > 0 {
-		msgs, err := c.supervisor.HandleCaptureChanges(removed)
-		if err != nil {
-			return nil, errors.Trace(err)
-		}
-		c.sendMessages(msgs)
-	}
-
-	changed := false
-	allChangefeedID := make([]scheduler.InferiorID, 0)
-	// check all changefeeds.
-	for changefeedID, reactor := range state.Changefeeds {
-		_, exist := c.supervisor.GetInferior(ChangefeedID(changefeedID))
-		if !exist {
-			// check if changefeed should be running
-			if !shouldRunChangefeed(reactor.Info.State) {
-				continue
-			}
-			changed = true
-			allChangefeedID = append(allChangefeedID, ChangefeedID(changefeedID))
-		} else {
-			if !shouldRunChangefeed(reactor.Info.State) {
-				changed = true
-			} else {
-				allChangefeedID = append(allChangefeedID, ChangefeedID(changefeedID))
-			}
-		}
-	}
-
-	if changed {
-		msgs, err := c.scheduleMaintainer(allChangefeedID)
-		if err != nil {
-			return state, err
-		}
-		c.sendMessages(msgs)
-	}
-	return state, nil
-}
-
-func (c *coordinator) HandleMessage(msgs []*messaging.TargetMessage) ([]rpc.Message, error) {
-	var rsp []rpc.Message
-	for _, msg := range msgs {
-		maintainerMsgs, err := rpc.DecodeMaintainerManagerRequest(msg.Message.([]byte))
-		if err != nil {
-			log.Error("decode maitainer message failed", zap.Error(err))
-			continue
-		}
-		serverID := msg.From
-		statuses := make([]scheduler.InferiorStatus, 0)
-		for _, status := range maintainerMsgs.MaintainerStatus {
-			statuses = append(statuses, &ChangefeedStatus{
-				ID:              ChangefeedID(status.ID),
-				Status:          scheduler.ComponentStatus(status.SchedulerState),
-				ChangefeedState: status.ChangefeedState,
-				CheckpointTs:    status.CheckpointTs,
-			})
-		}
-		c.supervisor.UpdateCaptureStatus(serverID.String(), statuses)
-		if c.supervisor.CheckAllCaptureInitialized() {
-			msgs, err := c.supervisor.HandleStatus(serverID.String(), statuses)
-			if err != nil {
-				log.Error("handle status failed", zap.Error(err))
-				return nil, errors.Trace(err)
-			}
-			c.sendMessages(msgs)
-		}
-	}
-	return rsp, nil
-}
-
-func shouldRunChangefeed(state model.FeedState) bool {
-	// check if changefeed should be running
-	if state == model.StateStopped ||
-		state == model.StateFailed ||
-		state == model.StateFinished {
-		return false
-	}
-	return true
 }
 
 func (c *coordinator) GetNodeInfo() *model.CaptureInfo {
 	return c.nodeInfo
->>>>>>> b7ede8f2
-}
-
-func (c *coordinator) GetNodeInfo() *model.CaptureInfo {
-	return c.nodeInfo
 }
 
 func (c *coordinator) AsyncStop() {
 }
 
-<<<<<<< HEAD
 func (c *coordinator) sendMessages(msgs []rpc.Message) {
 	for _, msg := range msgs {
 		err := c.messageCenter.SendCommand(msg.(*messaging.TargetMessage))
-=======
-func (c *coordinator) newBootstrapMessage(captureID model.CaptureID) rpc.Message {
-	return &rpc.CoordinatorRequest{
-		To: uuid.MustParse(captureID),
-		BootstrapRequest: &rpc.CoordinatorBootstrapRequest{
-			Version: c.version,
-		},
-	}
-}
-
-func (c *coordinator) sendMessages(msgs []rpc.Message) {
-	for _, msg := range msgs {
-		creq := msg.(*rpc.CoordinatorRequest)
-		buf, err := creq.Encode()
-		if err != nil {
-			log.Error("failed to encode coordinator request", zap.Any("msg", msg), zap.Error(err))
-			continue
-		}
-		targetMsg := messaging.NewTargetMessage(messaging.ServerId(creq.To),
-			"maintainer-manager",
-			messaging.TypeBytes, buf)
-		err = c.messageCenter.SendCommand(targetMsg)
->>>>>>> b7ede8f2
 		if err != nil {
 			log.Error("failed to send coordinator request", zap.Any("msg", msg), zap.Error(err))
 			continue
@@ -442,24 +251,14 @@
 	}
 }
 
-<<<<<<< HEAD
 func (c *coordinator) scheduleMaintainer(allInferiors []model.ChangeFeedID) ([]rpc.Message, error) {
 	if !c.CheckAllCaptureInitialized() {
-=======
-func (c *coordinator) scheduleMaintainer(allInferiors []scheduler.InferiorID) ([]rpc.Message, error) {
-	if !c.supervisor.CheckAllCaptureInitialized() {
->>>>>>> b7ede8f2
 		return nil, nil
 	}
 	tasks := c.scheduler.Schedule(
 		allInferiors,
-<<<<<<< HEAD
 		c.captures,
 		c.stateMachines,
-=======
-		c.supervisor.GetAllCaptures(),
-		c.supervisor.GetInferiors(),
->>>>>>> b7ede8f2
 	)
 	return c.HandleScheduleTasks(tasks)
 }
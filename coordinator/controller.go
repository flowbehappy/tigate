--- conflicted
+++ resolved
@@ -306,11 +306,7 @@
 	if err != nil {
 		log.Panic("load all changefeeds failed", zap.Error(err))
 	}
-<<<<<<< HEAD
-	log.Info("coordinator bootstrapped, load all changefeeds from db", zap.Int("size", len(cfs)))
-=======
 	log.Info("load all changefeeds", zap.Int("size", len(cfs)))
->>>>>>> 42281539
 	for cfID, cfMeta := range cfs {
 		rm, ok := workingMap[cfID]
 		if !ok {

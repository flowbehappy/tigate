// Copyright 2024 PingCAP, Inc.
//
// Licensed under the Apache License, Version 2.0 (the "License");
// you may not use this file except in compliance with the License.
// You may obtain a copy of the License at
//
//     http://www.apache.org/licenses/LICENSE-2.0
//
// Unless required by applicable law or agreed to in writing, software
// distributed under the License is distributed on an "AS IS" BASIS,
// See the License for the specific language governing permissions and
// limitations under the License.

package coordinator

import (
	"time"

	"github.com/flowbehappy/tigate/heartbeatpb"
	"github.com/flowbehappy/tigate/pkg/common"
	"github.com/flowbehappy/tigate/pkg/messaging"
	"github.com/flowbehappy/tigate/pkg/node"
	"github.com/flowbehappy/tigate/scheduler"
	"github.com/pingcap/log"
	"github.com/pingcap/tiflow/pkg/errors"
	"go.uber.org/zap"
)

type CaptureState int

const (
	// CaptureStateUninitialized means the server status is unknown,
	// no heartbeat response received yet.
	CaptureStateUninitialized CaptureState = 1
	// CaptureStateInitialized means scheduler has received heartbeat response.
	CaptureStateInitialized CaptureState = 2
)

type Supervisor struct {
	StateMachines map[common.MaintainerID]*scheduler.StateMachine[common.MaintainerID]

	RunningTasks       map[common.MaintainerID]*ScheduleTask
	maxTaskConcurrency int
	lastScheduleTime   time.Time
	lastResendTime     time.Time
	schedulers         []Scheduler

	ID          common.CoordinatorID
	initialized bool

	captures map[node.ID]*CaptureStatus

	// track all status reported by remote inferiors when bootstrap
	initStatus map[node.ID][]*heartbeatpb.MaintainerStatus

	newInferior     scheduler.NewInferiorFn[common.MaintainerID]
	newBootstrapMsg scheduler.NewBootstrapFn
}

type CaptureStatus struct {
	state             CaptureState
	capture           *node.Info
	lastBootstrapTime time.Time
}

func NewCaptureStatus(capture *node.Info) *CaptureStatus {
	return &CaptureStatus{
		state:   CaptureStateUninitialized,
		capture: capture,
	}
}

func NewSupervisor(
	ID common.CoordinatorID,
	f scheduler.NewInferiorFn[common.MaintainerID],
	newBootstrapMsg scheduler.NewBootstrapFn,
	schedulers ...Scheduler,
) *Supervisor {
	return &Supervisor{
		ID:                 ID,
		StateMachines:      make(map[common.MaintainerID]*scheduler.StateMachine[common.MaintainerID]),
		RunningTasks:       make(map[common.MaintainerID]*ScheduleTask),
		initialized:        false,
		captures:           make(map[node.ID]*CaptureStatus),
		initStatus:         make(map[node.ID][]*heartbeatpb.MaintainerStatus),
		maxTaskConcurrency: 10000,
		schedulers:         schedulers,
		newInferior:        f,
		newBootstrapMsg:    newBootstrapMsg,
	}
}

func (s *Supervisor) GetAllCaptures() map[node.ID]*CaptureStatus {
	return s.captures
}

// GetInferiors return all state machines, caller should not modify it
func (s *Supervisor) GetInferiors() map[common.MaintainerID]*scheduler.StateMachine[common.MaintainerID] {
	return s.StateMachines
}

// HandleAliveCaptureUpdate update captures liveness.
func (s *Supervisor) HandleAliveCaptureUpdate(
	aliveCaptures map[node.ID]*node.Info,
) ([]*messaging.TargetMessage, error) {
	var removed []node.ID
	msgs := make([]*messaging.TargetMessage, 0)
	for id, info := range aliveCaptures {
		if _, ok := s.captures[id]; !ok {
			// A new server.
			s.captures[id] = NewCaptureStatus(info)
			log.Info("find a new server",
				zap.String("ID", s.ID.String()),
				zap.String("captureAddr", info.AdvertiseAddr),
				zap.Any("server", id))
		}
	}

	// Find removed captures.
	for id, capture := range s.captures {
		if _, ok := aliveCaptures[id]; !ok {
			log.Info("removed a server",
				zap.String("ID", s.ID.String()),
				zap.String("captureAddr", capture.capture.AdvertiseAddr),
				zap.Any("server", id))
			delete(s.captures, id)

			// Only update changes after initialization.
			if !s.initialized {
				continue
			}
			removed = append(removed, id)
		}
		// not removed, if not initialized, try to send bootstrap message again
		if capture.state == CaptureStateUninitialized &&
			time.Since(capture.lastBootstrapTime) > time.Millisecond*500 {
			msgs = append(msgs, s.newBootstrapMsg(id))
			capture.lastBootstrapTime = time.Now()
		}
	}

	// Check if this is the first time all captures are initialized.
	if !s.initialized && s.checkAllCaptureInitialized() {
		log.Info("all server initialized",
			zap.Any("ID", s.ID),
			zap.Int("captureCount", len(s.captures)))
		statusMap := make(map[common.MaintainerID]map[node.ID]any)
		for captureID, statuses := range s.initStatus {
			for _, status := range statuses {
				nodeMap, ok := statusMap[common.MaintainerID(status.ChangefeedID)]
				if !ok {
					nodeMap = make(map[node.ID]any)
					statusMap[common.MaintainerID(status.ChangefeedID)] = nodeMap
				}
				nodeMap[captureID] = status
			}
		}
		for id, status := range statusMap {
			statemachine := scheduler.NewStateMachine(id, status, s.newInferior(id))
			if statemachine.State != scheduler.SchedulerStatusAbsent {
				s.StateMachines[id] = statemachine
			}
		}
		s.initialized = true
		s.initStatus = nil
	}

	removedMsgs, err := s.handleRemovedNodes(removed)
	if err != nil {
		log.Error("handle changes failed", zap.Error(err))
		return nil, errors.Trace(err)
	}
	msgs = append(msgs, removedMsgs...)
	return msgs, nil
}

// UpdateCaptureStatus update the server status after receive a bootstrap message from remote
// supervisor will cache the status if the supervisor is not initialized
func (s *Supervisor) UpdateCaptureStatus(from node.ID, statuses []*heartbeatpb.MaintainerStatus) {
	c, ok := s.captures[from]
	if !ok {
		log.Warn("server is not found",
			zap.String("ID", s.ID.String()),
			zap.Any("server", from))
	}
	if c.state == CaptureStateUninitialized {
		c.state = CaptureStateInitialized
		log.Info("server initialized",
			zap.String("ID", s.ID.String()),
			zap.Any("server", c.capture.ID),
			zap.String("captureAddr", c.capture.AdvertiseAddr))
	}
	// scheduler is not initialized, is still collecting the remote server stauts
	// cache the last one
	if !s.initialized {
		s.initStatus[from] = statuses
	}
}

// HandleStatus handles inferior status reported by Inferior
func (s *Supervisor) HandleStatus(
	from node.ID, statuses []*heartbeatpb.MaintainerStatus,
) ([]*messaging.TargetMessage, error) {
	sentMsgs := make([]*messaging.TargetMessage, 0)
	for _, status := range statuses {
<<<<<<< HEAD
		stateMachine, ok := s.StateMachines[common.MaintainerID(status.ChangefeedID)]
=======
		changefeedID := status.GetInferiorID().(scheduler.ChangefeedID)
		stateMachine, ok := s.StateMachines[changefeedID]
>>>>>>> 2718c303
		if !ok {
			log.Info("ignore status no inferior found",
				zap.String("ID", s.ID.String()),
				zap.Any("from", from),
				zap.Any("message", status))
			continue
		}
		msg := stateMachine.HandleInferiorStatus(status.State, status, from)
		if stateMachine.HasRemoved() {
			log.Info("inferior has removed",
				zap.String("ID", s.ID.String()),
				zap.Any("from", from),
<<<<<<< HEAD
				zap.String("inferiorID", status.ChangefeedID))
			delete(s.StateMachines, common.MaintainerID(status.ChangefeedID))
=======
				zap.String("inferiorID", status.GetInferiorID().String()))
			delete(s.StateMachines, changefeedID)
>>>>>>> 2718c303
		}
		if msg != nil {
			sentMsgs = append(sentMsgs, msg)
		}
	}
	return sentMsgs, nil
}

// handleRemovedNodes handles server changes.
func (s *Supervisor) handleRemovedNodes(
	removed []node.ID,
) ([]*messaging.TargetMessage, error) {
	sentMsgs := make([]*messaging.TargetMessage, 0)
	if len(removed) > 0 {
		for id, stateMachine := range s.StateMachines {
			for _, captureID := range removed {
				msg, affected := stateMachine.HandleCaptureShutdown(captureID)
				if msg != nil {
					sentMsgs = append(sentMsgs, msg)
				}
				if affected {
					// Cleanup its running task.
					delete(s.RunningTasks, id)
					log.Info("remove running task",
						zap.String("stid", s.ID.String()),
						zap.Stringer("id", id))
				}
			}
		}
	}
	return sentMsgs, nil
}

// handleScheduleTasks handles schedule tasks.
func (s *Supervisor) handleScheduleTasks(
	tasks []*ScheduleTask,
) []*messaging.TargetMessage {
	sentMsgs := make([]*messaging.TargetMessage, 0)
	for idx, task := range tasks {
		// Check if accepting one more task exceeds maxTaskConcurrency.
		if len(s.RunningTasks) >= s.maxTaskConcurrency {
			log.Warn("Drop tasks since there are too many running task",
				zap.String("id", s.ID.String()),
				zap.Int("maxTaskConcurrency", s.maxTaskConcurrency),
				zap.Int("runningTaskCount", len(s.RunningTasks)),
				zap.Int("pendingTaskCount", len(tasks)-idx))
			break
		}

		var id common.MaintainerID
		if task.AddInferior != nil {
			id = task.AddInferior.ID
		} else if task.RemoveInferior != nil {
			id = task.RemoveInferior.ID
		} else if task.MoveInferior != nil {
			id = task.MoveInferior.ID
		}

		// Skip task if the inferior is already running a task,
		// or the inferior has removed.
		if exist, ok := s.RunningTasks[id]; ok {
			log.Debug("ignore task, since there is one task belong to the same inferior exists",
				zap.String("id", s.ID.String()), zap.Any("exist", exist), zap.Any("task", task))
			continue
		}

		// it's remove or move inferior task, but we can not find the state machine
		if _, ok := s.StateMachines[id]; !ok && task.AddInferior == nil {
			log.Info("ignore task, inferior not found",
				zap.String("id", s.ID.String()), zap.Any("task", task))
			continue
		}

		var msg *messaging.TargetMessage
		if task.AddInferior != nil {
			msg = s.handleAddInferiorTask(task.AddInferior)
		} else if task.RemoveInferior != nil {
			msg = s.handleRemoveInferiorTask(task.RemoveInferior)
		} else if task.MoveInferior != nil {
			msg = s.handleMoveInferiorTask(task.MoveInferior)
		}
		if msg == nil {
			continue
		}
		sentMsgs = append(sentMsgs, msg)
		s.RunningTasks[id] = task
		log.Info("add running task", zap.String("supervisorID", s.ID.String()), zap.Any("task", task))
	}
	return sentMsgs
}

func (s *Supervisor) handleAddInferiorTask(
	task *AddInferior,
) *messaging.TargetMessage {
	stateMachine, ok := s.StateMachines[task.ID]
	if !ok {
		stateMachine = scheduler.NewStateMachine(task.ID, nil, s.newInferior(task.ID))
		s.StateMachines[task.ID] = stateMachine
	}
	return stateMachine.HandleAddInferior(task.CaptureID)
}

func (s *Supervisor) handleRemoveInferiorTask(
	task *RemoveInferior,
) *messaging.TargetMessage {
	stateMachine, ok := s.StateMachines[task.ID]
	if !ok {
		log.Warn("statemachine not found",
			zap.Stringer("ID", s.ID),
			zap.Stringer("inferior", task.ID))
		return nil
	}
	if stateMachine.HasRemoved() {
		log.Info("inferior has removed",
			zap.Stringer("ID", s.ID),
			zap.Stringer("inferior", task.ID))
		delete(s.StateMachines, task.ID)
		return nil
	}
	return stateMachine.HandleRemoveInferior()
}

func (s *Supervisor) handleMoveInferiorTask(
	task *MoveInferior,
) *messaging.TargetMessage {
	stateMachine, ok := s.StateMachines[task.ID]
	if !ok {
		log.Warn("statemachine not found",
			zap.Stringer("ID", s.ID),
			zap.Stringer("inferior", task.ID))
		return nil
	}
	return stateMachine.HandleMoveInferior(task.DestCapture)
}

// CheckAllCaptureInitialized check if all server is initialized.
// returns true when all server reports the bootstrap response
func (s *Supervisor) CheckAllCaptureInitialized() bool {
	return s.initialized && s.checkAllCaptureInitialized()
}

func (s *Supervisor) checkAllCaptureInitialized() bool {
	for _, captureStatus := range s.captures {
		// CaptureStateStopping is also considered initialized, because when
		// a server shutdown, it becomes stopping, we need to move its tables
		// to other captures.
		if captureStatus.state == CaptureStateUninitialized {
			return false
		}
	}
	return len(s.captures) != 0
}<|MERGE_RESOLUTION|>--- conflicted
+++ resolved
@@ -203,12 +203,8 @@
 ) ([]*messaging.TargetMessage, error) {
 	sentMsgs := make([]*messaging.TargetMessage, 0)
 	for _, status := range statuses {
-<<<<<<< HEAD
-		stateMachine, ok := s.StateMachines[common.MaintainerID(status.ChangefeedID)]
-=======
-		changefeedID := status.GetInferiorID().(scheduler.ChangefeedID)
+		changefeedID := common.MaintainerID(status.ChangefeedID)
 		stateMachine, ok := s.StateMachines[changefeedID]
->>>>>>> 2718c303
 		if !ok {
 			log.Info("ignore status no inferior found",
 				zap.String("ID", s.ID.String()),
@@ -221,13 +217,8 @@
 			log.Info("inferior has removed",
 				zap.String("ID", s.ID.String()),
 				zap.Any("from", from),
-<<<<<<< HEAD
-				zap.String("inferiorID", status.ChangefeedID))
-			delete(s.StateMachines, common.MaintainerID(status.ChangefeedID))
-=======
-				zap.String("inferiorID", status.GetInferiorID().String()))
+				zap.Stringer("inferiorID", changefeedID))
 			delete(s.StateMachines, changefeedID)
->>>>>>> 2718c303
 		}
 		if msg != nil {
 			sentMsgs = append(sentMsgs, msg)

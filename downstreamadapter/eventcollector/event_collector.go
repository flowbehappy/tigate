// Copyright 2024 PingCAP, Inc.
//
// Licensed under the Apache License, Version 2.0 (the "License");
// you may not use this file except in compliance with the License.
// You may obtain a copy of the License at
//
//     http://www.apache.org/licenses/LICENSE-2.0
//
// Unless required by applicable law or agreed to in writing, software
// distributed under the License is distributed on an "AS IS" BASIS,
// See the License for the specific language governing permissions and
// limitations under the License.

package eventcollector

import (
	"context"
	"sync"
	"time"

	"github.com/flowbehappy/tigate/downstreamadapter/dispatcher"
	"github.com/flowbehappy/tigate/eventpb"
	"github.com/flowbehappy/tigate/pkg/common"
	appcontext "github.com/flowbehappy/tigate/pkg/common/context"
	"github.com/flowbehappy/tigate/pkg/messaging"
	"github.com/flowbehappy/tigate/pkg/metrics"
	"github.com/flowbehappy/tigate/utils/dynstream"
	"github.com/pingcap/log"
	"github.com/pingcap/tiflow/pkg/chann"
	"github.com/prometheus/client_golang/prometheus"
	"github.com/tikv/client-go/v2/oracle"
	"go.uber.org/zap"
)

type DispatcherMap struct {
	// dispatcher_id --> dispatcher
	m sync.Map
}

func (m *DispatcherMap) Get(dispatcherId common.DispatcherID) (*dispatcher.Dispatcher, bool) {
	d, ok := m.m.Load(dispatcherId)
	if !ok {
		return nil, false
	}
	dispatcher, ok := d.(*dispatcher.Dispatcher)
	return dispatcher, ok
}

func (m *DispatcherMap) Set(dispatcherId common.DispatcherID, d *dispatcher.Dispatcher) {
	m.m.Store(dispatcherId, d)
}

func (m *DispatcherMap) Delete(dispatcherId common.DispatcherID) {
	m.m.Delete(dispatcherId)
}

type RegisterInfo struct {
	Dispatcher   *dispatcher.Dispatcher
	StartTs      uint64
	FilterConfig *eventpb.FilterConfig
}

/*
EventCollector is responsible for collecting the events from event service and dispatching them to different dispatchers.
Besides, EventCollector also generate SyncPoint Event for dispatchers when necessary.
EventCollector is an instance-level component.
*/
type EventCollector struct {
	serverId          messaging.ServerId
	dispatcherMap     *DispatcherMap
	globalMemoryQuota int64
	wg                sync.WaitGroup

	dispatcherEventsDynamicStream dynstream.DynamicStream[common.DispatcherID, *common.TxnEvent, *dispatcher.Dispatcher]

	registerMessageChan                          *chann.DrainableChann[RegisterInfo] // for temp
	metricDispatcherReceivedKVEventCount         prometheus.Counter
	metricDispatcherReceivedResolvedTsEventCount prometheus.Counter
	metricReceiveEventLagDuration                prometheus.Observer
	metricResolvedTsLag                          prometheus.Gauge
}

func NewEventCollector(globalMemoryQuota int64, serverId messaging.ServerId) *EventCollector {
	eventCollector := EventCollector{
		serverId:                                     serverId,
		globalMemoryQuota:                            globalMemoryQuota,
		dispatcherMap:                                &DispatcherMap{},
		dispatcherEventsDynamicStream:                appcontext.GetService[dynstream.DynamicStream[common.DispatcherID, *common.TxnEvent, *dispatcher.Dispatcher]](appcontext.DispatcherEventsDynamicStream),
		registerMessageChan:                          chann.NewAutoDrainChann[RegisterInfo](),
		metricDispatcherReceivedKVEventCount:         metrics.DispatcherReceivedEventCount.WithLabelValues("KVEvent"),
		metricDispatcherReceivedResolvedTsEventCount: metrics.DispatcherReceivedEventCount.WithLabelValues("ResolvedTs"),
		metricReceiveEventLagDuration:                metrics.EventCollectorReceivedEventLagDuration.WithLabelValues("Msg"),
		metricResolvedTsLag:                          metrics.EventCollectorResolvedTsLagGauge,
	}
	appcontext.GetService[messaging.MessageCenter](appcontext.MessageCenter).RegisterHandler(messaging.EventCollectorTopic, eventCollector.RecvEventsMessage)

	eventCollector.wg.Add(1)
	go func() {
		defer eventCollector.wg.Done()
		for {
			registerInfo := <-eventCollector.registerMessageChan.Out()
			var err error
			if registerInfo.StartTs > 0 {
				err = eventCollector.RegisterDispatcher(registerInfo)
			} else {
				err = eventCollector.RemoveDispatcher(registerInfo.Dispatcher)
			}
			if err != nil {
				// Wait for a while to avoid sending too many requests, since the
				// event service may be busy.
				time.Sleep(10 * time.Millisecond)
			}
		}
	}()
	// update metrics
	eventCollector.updateMetrics(context.Background())

	return &eventCollector
}

// RegisterDispatcher register a dispatcher to event collector.
// If the dispatcher is not table trigger event dispatcher, filterConfig will be nil.
func (c *EventCollector) RegisterDispatcher(info RegisterInfo) error {
	err := appcontext.GetService[messaging.MessageCenter](appcontext.MessageCenter).SendEvent(&messaging.TargetMessage{
		To:    c.serverId, // demo 中 每个节点都有自己的 eventService
		Topic: messaging.EventServiceTopic,
		Type:  messaging.TypeRegisterDispatcherRequest,
		Message: []messaging.IOTypeT{messaging.RegisterDispatcherRequest{RegisterDispatcherRequest: &eventpb.RegisterDispatcherRequest{
			DispatcherId: info.Dispatcher.GetId().ToPB(),
			TableSpan:    info.Dispatcher.GetTableSpan().TableSpan,
			Remove:       false,
			StartTs:      info.StartTs,
			ServerId:     c.serverId.String(),
			FilterConfig: info.FilterConfig,
		}}},
	})
	if err != nil {
		log.Error("failed to send register dispatcher request message", zap.Error(err))
		c.registerMessageChan.In() <- info
		return err
	}
	c.dispatcherMap.Set(info.Dispatcher.GetId(), info.Dispatcher)
	metrics.EventCollectorRegisteredDispatcherCount.Inc()
	return nil
}

func (c *EventCollector) RemoveDispatcher(d *dispatcher.Dispatcher) error {
	err := appcontext.GetService[messaging.MessageCenter](appcontext.MessageCenter).SendEvent(&messaging.TargetMessage{
		To:    c.serverId,
		Topic: messaging.EventServiceTopic,
		Type:  messaging.TypeRegisterDispatcherRequest,
		Message: []messaging.IOTypeT{messaging.RegisterDispatcherRequest{RegisterDispatcherRequest: &eventpb.RegisterDispatcherRequest{
			DispatcherId: d.GetId().ToPB(),
			Remove:       true,
			ServerId:     c.serverId.String(),
			TableSpan:    d.GetTableSpan().TableSpan,
		}}}})
	if err != nil {
		log.Error("failed to send register dispatcher request message", zap.Error(err))
		c.registerMessageChan.In() <- RegisterInfo{
			Dispatcher: d,
			StartTs:    0,
		}
		return err
	}
	c.dispatcherMap.Delete(d.GetId())
	return nil
}

func (c *EventCollector) RecvEventsMessage(ctx context.Context, msg *messaging.TargetMessage) error {
	/*
		if dispatcher.GetGlobalMemoryUsage().UsedBytes > c.globalMemoryQuota {
			// 卡一段时间,怎么拍啊？
			log.Info("downstream adapter is out of memory, waiting for 30 seconds")
			time.Sleep(30 * time.Second)
			continue
		}
	*/

	inflightDuration := time.Since(time.Unix(0, msg.CrateAt)).Milliseconds()
<<<<<<< HEAD

	if txnEvent.IsDMLEvent() || txnEvent.IsDDLEvent() {
		c.metricDispatcherReceivedKVEventCount.Inc()
		c.metricReceiveEventLagDuration.Observe(float64(inflightDuration))
	} else {
		c.metricDispatcherReceivedResolvedTsEventCount.Inc()
		c.metricReceiveResolvedTsEventLagDuration.Observe(float64(inflightDuration))
	}

	c.dispatcherEventsDynamicStream.In() <- txnEvent

=======
	c.metricReceiveEventLagDuration.Observe(float64(inflightDuration))
	for _, msg := range msg.Message {
		txnEvent, ok := msg.(*common.TxnEvent)
		if !ok {
			log.Panic("invalid event feed message", zap.Any("msg", msg))
		}
		dispatcherID := txnEvent.DispatcherID
		if dispatcherItem, ok := c.dispatcherMap.Get(dispatcherID); ok {
			// check whether need to update speed ratio
			//ok, ratio := dispatcherItem.GetMemoryUsage().UpdatedSpeedRatio(eventResponse.Ratio)
			// if ok {
			// 	request := eventpb.EventRequest{
			// 		DispatcherId: dispatcherId,
			// 		TableSpan:    dispatcherItem.GetTableSpan(),
			// 		Ratio:        ratio,
			// 		Remove:       false,
			// 	}
			// 	// 这个开销大么，在这里等合适么？看看要不要拆一下
			// 	err := client.Send(&request)
			// 	if err != nil {
			// 		//
			// 	}
			// }

			// if dispatcherId == dispatcher.TableTriggerEventDispatcherId {
			// 	for _, event := range eventResponse.Events {
			// 		dispatcherItem.GetMemoryUsage().Add(event.CommitTs(), event.MemoryCost())
			// 		dispatcherItem.GetEventChan() <- event // 换成一个函数
			// 	}
			// 	dispatcherItem.UpdateResolvedTs(eventResponse.ResolvedTs) // todo:枷锁
			// 	continue
			// }
			//for _, txnEvent := range eventFeeds.TxnEvents {
			// TODO: message 改过以后重写，先串起来。
			if txnEvent.IsDMLEvent() || txnEvent.IsDDLEvent() {
				dispatcherItem.PushTxnEvent(txnEvent)
				c.metricDispatcherReceivedKVEventCount.Inc()
			} else {
				dispatcherItem.UpdateResolvedTs(txnEvent.ResolvedTs)
				c.metricDispatcherReceivedResolvedTsEventCount.Inc()
			}

			// dispatcherItem.UpdateResolvedTs(eventFeeds.ResolvedTs)
			/*
				syncPointInfo := dispatcherItem.GetSyncPointInfo()
				// 在这里加 sync point？ 这个性能会有明显影响么,这个要测过
				if syncPointInfo.EnableSyncPoint && event.CommitTs() > syncPointInfo.NextSyncPointTs {
					dispatcherItem.GetEventChan() <- Event{} //构造 Sync Point Event
					syncPointInfo.NextSyncPointTs = oracle.GoTimeToTS(
						oracle.GetTimeFromTS(syncPointInfo.NextSyncPointTs).
							Add(syncPointInfo.SyncPointInterval))
				}
			*/

			// // deal with event
			// dispatcherItem.GetMemoryUsage().Add(event.CommitTs(), event.MemoryCost())
			// dispatcherItem.GetEventChan() <- event // 换成一个函数
			//}

		}
	}
>>>>>>> b2c29759
	return nil
}

func (c *EventCollector) updateMetrics(ctx context.Context) error {
	ticker := time.NewTicker(10 * time.Second)
	go func() {
		for {
			select {
			case <-ctx.Done():
				return
			case <-ticker.C:
				minResolvedTs := uint64(0)
				c.dispatcherMap.m.Range(func(key, value interface{}) bool {
					d, ok := value.(*dispatcher.Dispatcher)
					if !ok {
						return true
					}
					if minResolvedTs == 0 || d.GetResolvedTs() < minResolvedTs {
						minResolvedTs = d.GetResolvedTs()
					}
					return true
				})
				if minResolvedTs == 0 {
					continue
				}
				phyResolvedTs := oracle.ExtractPhysical(minResolvedTs)
				lag := (oracle.GetPhysical(time.Now()) - phyResolvedTs) / 1e3
				c.metricResolvedTsLag.Set(float64(lag))
			}
		}
	}()
	return nil
}<|MERGE_RESOLUTION|>--- conflicted
+++ resolved
@@ -168,91 +168,21 @@
 }
 
 func (c *EventCollector) RecvEventsMessage(ctx context.Context, msg *messaging.TargetMessage) error {
-	/*
-		if dispatcher.GetGlobalMemoryUsage().UsedBytes > c.globalMemoryQuota {
-			// 卡一段时间,怎么拍啊？
-			log.Info("downstream adapter is out of memory, waiting for 30 seconds")
-			time.Sleep(30 * time.Second)
-			continue
-		}
-	*/
-
 	inflightDuration := time.Since(time.Unix(0, msg.CrateAt)).Milliseconds()
-<<<<<<< HEAD
-
-	if txnEvent.IsDMLEvent() || txnEvent.IsDDLEvent() {
-		c.metricDispatcherReceivedKVEventCount.Inc()
-		c.metricReceiveEventLagDuration.Observe(float64(inflightDuration))
-	} else {
-		c.metricDispatcherReceivedResolvedTsEventCount.Inc()
-		c.metricReceiveResolvedTsEventLagDuration.Observe(float64(inflightDuration))
-	}
-
-	c.dispatcherEventsDynamicStream.In() <- txnEvent
-
-=======
 	c.metricReceiveEventLagDuration.Observe(float64(inflightDuration))
 	for _, msg := range msg.Message {
 		txnEvent, ok := msg.(*common.TxnEvent)
 		if !ok {
 			log.Panic("invalid event feed message", zap.Any("msg", msg))
 		}
-		dispatcherID := txnEvent.DispatcherID
-		if dispatcherItem, ok := c.dispatcherMap.Get(dispatcherID); ok {
-			// check whether need to update speed ratio
-			//ok, ratio := dispatcherItem.GetMemoryUsage().UpdatedSpeedRatio(eventResponse.Ratio)
-			// if ok {
-			// 	request := eventpb.EventRequest{
-			// 		DispatcherId: dispatcherId,
-			// 		TableSpan:    dispatcherItem.GetTableSpan(),
-			// 		Ratio:        ratio,
-			// 		Remove:       false,
-			// 	}
-			// 	// 这个开销大么，在这里等合适么？看看要不要拆一下
-			// 	err := client.Send(&request)
-			// 	if err != nil {
-			// 		//
-			// 	}
-			// }
-
-			// if dispatcherId == dispatcher.TableTriggerEventDispatcherId {
-			// 	for _, event := range eventResponse.Events {
-			// 		dispatcherItem.GetMemoryUsage().Add(event.CommitTs(), event.MemoryCost())
-			// 		dispatcherItem.GetEventChan() <- event // 换成一个函数
-			// 	}
-			// 	dispatcherItem.UpdateResolvedTs(eventResponse.ResolvedTs) // todo:枷锁
-			// 	continue
-			// }
-			//for _, txnEvent := range eventFeeds.TxnEvents {
-			// TODO: message 改过以后重写，先串起来。
-			if txnEvent.IsDMLEvent() || txnEvent.IsDDLEvent() {
-				dispatcherItem.PushTxnEvent(txnEvent)
-				c.metricDispatcherReceivedKVEventCount.Inc()
-			} else {
-				dispatcherItem.UpdateResolvedTs(txnEvent.ResolvedTs)
-				c.metricDispatcherReceivedResolvedTsEventCount.Inc()
-			}
-
-			// dispatcherItem.UpdateResolvedTs(eventFeeds.ResolvedTs)
-			/*
-				syncPointInfo := dispatcherItem.GetSyncPointInfo()
-				// 在这里加 sync point？ 这个性能会有明显影响么,这个要测过
-				if syncPointInfo.EnableSyncPoint && event.CommitTs() > syncPointInfo.NextSyncPointTs {
-					dispatcherItem.GetEventChan() <- Event{} //构造 Sync Point Event
-					syncPointInfo.NextSyncPointTs = oracle.GoTimeToTS(
-						oracle.GetTimeFromTS(syncPointInfo.NextSyncPointTs).
-							Add(syncPointInfo.SyncPointInterval))
-				}
-			*/
-
-			// // deal with event
-			// dispatcherItem.GetMemoryUsage().Add(event.CommitTs(), event.MemoryCost())
-			// dispatcherItem.GetEventChan() <- event // 换成一个函数
-			//}
-
-		}
-	}
->>>>>>> b2c29759
+		if txnEvent.IsDMLEvent() || txnEvent.IsDDLEvent() {
+			c.metricDispatcherReceivedKVEventCount.Inc()
+		} else {
+			c.metricDispatcherReceivedResolvedTsEventCount.Inc()
+		}
+
+		c.dispatcherEventsDynamicStream.In() <- txnEvent
+	}
 	return nil
 }
 

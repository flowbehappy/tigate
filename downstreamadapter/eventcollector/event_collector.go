--- conflicted
+++ resolved
@@ -130,24 +130,15 @@
 		Topic: messaging.EventServiceTopic,
 		Type:  messaging.TypeRegisterDispatcherRequest,
 		Message: []messaging.IOTypeT{&messaging.RegisterDispatcherRequest{RegisterDispatcherRequest: &eventpb.RegisterDispatcherRequest{
-<<<<<<< HEAD
-			DispatcherId: info.Dispatcher.GetId().ToPB(),
-			TableSpan:    info.Dispatcher.GetTableSpan(),
-			ActionType:   eventpb.ActionType_ACTION_TYPE_REGISTER,
-			StartTs:      info.StartTs,
-			ServerId:     c.serverId.String(),
-			FilterConfig: info.FilterConfig,
-=======
 			DispatcherId:      info.Dispatcher.GetId().ToPB(),
 			TableSpan:         info.Dispatcher.GetTableSpan(),
-			Remove:            false,
+			ActionType:        eventpb.ActionType_ACTION_TYPE_REGISTER,
 			StartTs:           info.StartTs,
 			ServerId:          c.serverId.String(),
 			FilterConfig:      info.FilterConfig,
 			EnableSyncPoint:   info.Dispatcher.EnableSyncPoint(),
 			SyncPointTs:       info.Dispatcher.GetSyncPointTs(),
 			SyncPointInterval: uint64(info.Dispatcher.GetSyncPointInterval().Seconds()),
->>>>>>> 4f149bbf
 		}}},
 	})
 	if err != nil {

// Copyright 2024 PingCAP, Inc.
//
// Licensed under the Apache License, Version 2.0 (the "License");
// you may not use this file except in compliance with the License.
// You may obtain a copy of the License at
//
//     http://www.apache.org/licenses/LICENSE-2.0
//
// Unless required by applicable law or agreed to in writing, software
// distributed under the License is distributed on an "AS IS" BASIS,
// See the License for the specific language governing permissions and
// limitations under the License.

package writer

import (
	"context"
	"database/sql"
	"fmt"
	"strings"
	"time"

	"github.com/flowbehappy/tigate/pkg/common"
	"github.com/flowbehappy/tigate/pkg/metrics"
	"github.com/pingcap/errors"
	"github.com/pingcap/log"
	timodel "github.com/pingcap/tidb/pkg/parser/model"
	"github.com/pingcap/tiflow/cdc/model"
	cerror "github.com/pingcap/tiflow/pkg/errors"
	"github.com/pingcap/tiflow/pkg/errorutil"
	"github.com/pingcap/tiflow/pkg/retry"
	pmysql "github.com/pingcap/tiflow/pkg/sink/mysql"
	"go.uber.org/zap"
)

const (
	defaultDDLMaxRetry uint64 = 20
)

// 用于给 mysql 类型的下游做 flush, 主打一个粗糙，先能跑起来再说
type MysqlWriter struct {
	db         *sql.DB
	cfg        *MysqlConfig
	statistics *metrics.Statistics
}

func NewMysqlWriter(db *sql.DB, cfg *MysqlConfig, changefeedID model.ChangeFeedID) *MysqlWriter {
	statistics := metrics.NewStatistics(changefeedID, "TxnSink")
	return &MysqlWriter{
		db:         db,
		cfg:        cfg,
		statistics: statistics,
	}
}

func (w *MysqlWriter) FlushDDLEvent(event *common.DDLEvent) error {
	if event.GetDDLType() == timodel.ActionAddIndex && w.cfg.IsTiDB {
		return w.asyncExecAddIndexDDLIfTimeout(event)
	}
	err := w.execDDLWithMaxRetries(event)
	if err != nil {
		log.Error("exec ddl failed", zap.Error(err))
		return err
	}

	for _, callback := range event.PostTxnFlushed {
		callback()
	}
	return nil

}

func (w *MysqlWriter) asyncExecAddIndexDDLIfTimeout(event *common.DDLEvent) error {
	done := make(chan error, 1)
	// wait for 2 seconds at most
	tick := time.NewTimer(2 * time.Second)
	defer tick.Stop()
	log.Info("async exec add index ddl start",
		zap.Uint64("commitTs", event.CommitTS),
		zap.String("ddl", event.GetDDLQuery()))
	go func() {
		if err := w.execDDLWithMaxRetries(event); err != nil {
			log.Error("async exec add index ddl failed",
				zap.Uint64("commitTs", event.CommitTS),
				zap.String("ddl", event.GetDDLQuery()))
			done <- err
			return
		}
		log.Info("async exec add index ddl done",
			zap.Uint64("commitTs", event.CommitTS),
			zap.String("ddl", event.GetDDLQuery()))
		done <- nil
	}()

	select {
	case err := <-done:
		// if the ddl is executed within 2 seconds, we just return the result to the caller.
		return err
	case <-tick.C:
		// if the ddl is still running, we just return nil,
		// then if the ddl is failed, the downstream ddl is lost.
		// because the checkpoint ts is forwarded.
		log.Info("async add index ddl is still running",
			zap.Uint64("commitTs", event.CommitTS),
			zap.String("ddl", event.GetDDLQuery()))
		return nil
	}
}

func (w *MysqlWriter) execDDL(event *common.DDLEvent) error {
	if w.cfg.DryRun {
		log.Info("Dry run DDL", zap.String("sql", event.GetDDLQuery()))
		return nil
	}

	shouldSwitchDB := needSwitchDB(event)

	ctx := context.Background()

	tx, err := w.db.BeginTx(ctx, nil)
	if err != nil {
		return err
	}

	if shouldSwitchDB {
		_, err = tx.ExecContext(ctx, "USE "+common.QuoteName(event.GetDDLSchemaName())+";")
		if err != nil {
			if rbErr := tx.Rollback(); rbErr != nil {
				log.Error("Failed to rollback", zap.Error(err))
			}
			return err
		}
	}

	// we try to set cdc write source for the ddl
	if err = SetWriteSource(w.cfg, tx); err != nil {
		if rbErr := tx.Rollback(); rbErr != nil {
			if errors.Cause(rbErr) != context.Canceled {
				log.Error("Failed to rollback", zap.Error(err))
			}
		}
		return err
	}

	query := event.GetDDLQuery()
	_, err = tx.ExecContext(ctx, query)
	if err != nil {
		log.Error("Fail to ExecContext", zap.Any("err", err))
		if rbErr := tx.Rollback(); rbErr != nil {
			log.Error("Failed to rollback", zap.String("sql", event.GetDDLQuery()), zap.Error(err))
		}
		return err
	}

	if err = tx.Commit(); err != nil {
		log.Error("Failed to exec DDL", zap.String("sql", event.GetDDLQuery()), zap.Error(err))
		return cerror.WrapError(cerror.ErrMySQLTxnError, errors.WithMessage(err, fmt.Sprintf("Query info: %s; ", event.GetDDLQuery())))
	}

	log.Info("Exec DDL succeeded", zap.String("sql", event.GetDDLQuery()))
	return nil
}

func (w *MysqlWriter) execDDLWithMaxRetries(event *common.DDLEvent) error {
	return retry.Do(context.Background(), func() error {
		return w.execDDL(event)
	}, retry.WithBackoffBaseDelay(pmysql.BackoffBaseDelay.Milliseconds()),
		retry.WithBackoffMaxDelay(pmysql.BackoffMaxDelay.Milliseconds()),
		retry.WithMaxTries(defaultDDLMaxRetry),
		retry.WithIsRetryableErr(errorutil.IsRetryableDDLError))
}

<<<<<<< HEAD
func (w *MysqlWriter) Flush(events []*common.TEvent, workerNum int) error {
	dmls := w.prepareDMLs(events)
	log.Info("fizz 2 prepare DMLs", zap.Any("dmlsCount", dmls.rowCount), zap.String("dmls", fmt.Sprintf("%v", dmls.sqls)), zap.Any("values", dmls.values), zap.Any("startTs", dmls.startTs), zap.Any("workerNum", workerNum))
=======
func (w *MysqlWriter) Flush(events []*common.TxnEvent, workerNum int, rows int) error {
	dmls := w.prepareDMLs(events, rows)
>>>>>>> b6b06ee7
	if dmls.rowCount == 0 {
		return nil
	}

	if !w.cfg.DryRun {
		if err := w.execDMLWithMaxRetries(dmls); err != nil {
			log.Error("execute DMLs failed", zap.Error(err))
			return errors.Trace(err)
		}
	} else {
		// dry run mode, just record the metrics
		w.statistics.RecordBatchExecution(func() (int, int64, error) {
			return dmls.rowCount, dmls.approximateSize, nil
		})
	}

	for _, event := range events {
		for _, callback := range event.PostTxnFlushed {
			callback()
		}
	}
	return nil
}

<<<<<<< HEAD
func (w *MysqlWriter) prepareDMLs(events []*common.TEvent) *preparedDMLs {
	// TODO: use a sync.Pool to reduce allocations.
	startTs := make([]uint64, 0)
	sqls := make([]string, 0)
	values := make([][]interface{}, 0)
	rowCount := 0
=======
func (w *MysqlWriter) prepareDMLs(events []*common.TxnEvent, rowCount int) *preparedDMLs {
	sqls := make([]string, 0, rowCount)
	values := make([][]interface{}, 0, rowCount)

>>>>>>> b6b06ee7
	approximateSize := int64(0)

	for _, event := range events {
		log.Info("fizz prepareDMLs", zap.Any("event", event.Rows.ToString(event.TableInfo.GetFileSlice())))
		if event.Len() == 0 {
			continue
		}
<<<<<<< HEAD
		// For metrics and logging.
		rowCount += event.Len()
		approximateSize += event.Rows.MemoryUsage()
		if len(startTs) == 0 || startTs[len(startTs)-1] != event.StartTs {
			startTs = append(startTs, event.StartTs)
		}
=======

		firstRow := rows[0]
>>>>>>> b6b06ee7

		// translateToInsert control the update and insert behavior.
		translateToInsert := !w.cfg.SafeMode
		translateToInsert = translateToInsert && event.CommitTs > event.ReplicatingTs
		log.Debug("translate to insert",
			zap.Bool("translateToInsert", translateToInsert),
			zap.Uint64("firstRowCommitTs", event.CommitTs),
			zap.Uint64("firstRowReplicatingTs", event.ReplicatingTs),
			zap.Bool("safeMode", w.cfg.SafeMode))
		for {
			row, ok := event.GetNextRow()
			if !ok {
				break
			}
			var query string
			var args []interface{}
			// Update Event
			if row.RowType == common.RowTypeUpdate {
				query, args = buildUpdate(event.TableInfo, row)
				if query != "" {
					sqls = append(sqls, query)
					values = append(values, args)
				}
				continue
			}

			// Delete Event
			if row.RowType == common.RowTypeDelete {
				query, args = buildDelete(event.TableInfo, row)
				if query != "" {
					sqls = append(sqls, query)
					values = append(values, args)
				}
			}

			// Insert Event
			// It will be translated directly into a
			// INSERT(not in safe mode)
			// or REPLACE(in safe mode) SQL.
			if row.RowType == common.RowTypeInsert {
				query, args = buildInsert(event.TableInfo, row, true, w.cfg.SafeMode)
				if query != "" {
					sqls = append(sqls, query)
					values = append(values, args)
				}
			}
		}
	}

	return &preparedDMLs{
		sqls:            sqls,
		values:          values,
		rowCount:        rowCount,
		approximateSize: approximateSize,
	}
}

func (w *MysqlWriter) execDMLWithMaxRetries(dmls *preparedDMLs) error {
	if len(dmls.sqls) != len(dmls.values) {
		log.Error("unexpected number of sqls and values",
			zap.Strings("sqls", dmls.sqls),
			zap.Any("values", dmls.values))
		return cerror.ErrUnexpected.FastGenByArgs("unexpected number of sqls and values")
	}
	ctx := context.Background()
	tryExec := func() (int, int64, error) {
		tx, err := w.db.BeginTx(ctx, nil)
		if err != nil {
			log.Error("BeginTx", zap.Error(err))
			return 0, 0, err
		}

		// Set session variables first and then execute the transaction.
		// we try to set write source for each txn,
		// so we can use it to trace the data source
		if err = SetWriteSource(w.cfg, tx); err != nil {
			log.Error("SetWriteSource", zap.Error(err))
			if rbErr := tx.Rollback(); rbErr != nil {
				if errors.Cause(rbErr) != context.Canceled {
					log.Warn("failed to rollback txn", zap.Error(rbErr))
				}
			}
			return 0, 0, err
		}

		err = w.multiStmtExecute(ctx, dmls, tx, 20*time.Second)
		if err != nil {
			return 0, 0, err
		}

		if err = tx.Commit(); err != nil {
			return 0, 0, err
		}
		log.Debug("Exec Rows succeeded")
		return dmls.rowCount, dmls.approximateSize, nil
	}
	return retry.Do(ctx, func() error {
		err := w.statistics.RecordBatchExecution(tryExec)
		if err != nil {
			log.Error("RecordBatchExecution", zap.Error(err))
			return err
		}
		return nil
	}, retry.WithBackoffBaseDelay(pmysql.BackoffBaseDelay.Milliseconds()),
		retry.WithBackoffMaxDelay(pmysql.BackoffMaxDelay.Milliseconds()),
		retry.WithMaxTries(8))
}

func (w *MysqlWriter) sequenceExecute(
	ctx context.Context, dmls *preparedDMLs, tx *sql.Tx, writeTimeout time.Duration,
) error {
	for i, query := range dmls.sqls {
		args := dmls.values[i]
		log.Debug("exec row", zap.String("sql", query), zap.Any("args", args))
		ctx, cancelFunc := context.WithTimeout(ctx, writeTimeout)

		_, err := tx.ExecContext(ctx, query, args...)

		if err != nil {
			log.Error("ExecContext", zap.Error(err), zap.Any("dmls", dmls))
			if rbErr := tx.Rollback(); rbErr != nil {
				if errors.Cause(rbErr) != context.Canceled {
					log.Warn("failed to rollback txn", zap.Error(rbErr))
				}
			}
			cancelFunc()
			return err
		}
		cancelFunc()
	}
	return nil
}

// execute SQLs in the multi statements way.
func (w *MysqlWriter) multiStmtExecute(
	ctx context.Context, dmls *preparedDMLs, tx *sql.Tx, writeTimeout time.Duration,
) error {
	var multiStmtArgs []any
	for _, value := range dmls.values {
		multiStmtArgs = append(multiStmtArgs, value...)
	}
	multiStmtSQL := strings.Join(dmls.sqls, ";")

	ctx, cancel := context.WithTimeout(ctx, writeTimeout)
	defer cancel()
	//start := time.Now()
	_, err := tx.ExecContext(ctx, multiStmtSQL, multiStmtArgs...)
	if err != nil {
		log.Error("ExecContext", zap.Error(err), zap.Any("multiStmtSQL", multiStmtSQL), zap.Any("multiStmtArgs", multiStmtArgs))
		if rbErr := tx.Rollback(); rbErr != nil {
			if errors.Cause(rbErr) != context.Canceled {
				log.Warn("failed to rollback txn", zap.Error(rbErr))
			}
		}
		cancel()
		return err
	}
	return nil
}<|MERGE_RESOLUTION|>--- conflicted
+++ resolved
@@ -170,14 +170,9 @@
 		retry.WithIsRetryableErr(errorutil.IsRetryableDDLError))
 }
 
-<<<<<<< HEAD
 func (w *MysqlWriter) Flush(events []*common.TEvent, workerNum int) error {
 	dmls := w.prepareDMLs(events)
 	log.Info("fizz 2 prepare DMLs", zap.Any("dmlsCount", dmls.rowCount), zap.String("dmls", fmt.Sprintf("%v", dmls.sqls)), zap.Any("values", dmls.values), zap.Any("startTs", dmls.startTs), zap.Any("workerNum", workerNum))
-=======
-func (w *MysqlWriter) Flush(events []*common.TxnEvent, workerNum int, rows int) error {
-	dmls := w.prepareDMLs(events, rows)
->>>>>>> b6b06ee7
 	if dmls.rowCount == 0 {
 		return nil
 	}
@@ -202,19 +197,12 @@
 	return nil
 }
 
-<<<<<<< HEAD
 func (w *MysqlWriter) prepareDMLs(events []*common.TEvent) *preparedDMLs {
 	// TODO: use a sync.Pool to reduce allocations.
 	startTs := make([]uint64, 0)
 	sqls := make([]string, 0)
 	values := make([][]interface{}, 0)
 	rowCount := 0
-=======
-func (w *MysqlWriter) prepareDMLs(events []*common.TxnEvent, rowCount int) *preparedDMLs {
-	sqls := make([]string, 0, rowCount)
-	values := make([][]interface{}, 0, rowCount)
-
->>>>>>> b6b06ee7
 	approximateSize := int64(0)
 
 	for _, event := range events {
@@ -222,17 +210,12 @@
 		if event.Len() == 0 {
 			continue
 		}
-<<<<<<< HEAD
 		// For metrics and logging.
 		rowCount += event.Len()
 		approximateSize += event.Rows.MemoryUsage()
 		if len(startTs) == 0 || startTs[len(startTs)-1] != event.StartTs {
 			startTs = append(startTs, event.StartTs)
 		}
-=======
-
-		firstRow := rows[0]
->>>>>>> b6b06ee7
 
 		// translateToInsert control the update and insert behavior.
 		translateToInsert := !w.cfg.SafeMode

--- conflicted
+++ resolved
@@ -340,19 +340,11 @@
 			syncPointInfo.InitSyncPointTs = syncpoint.CalculateStartSyncPointTs(uint64(newStartTsList[idx]), e.syncPointConfig.SyncPointInterval)
 		}
 
-<<<<<<< HEAD
-	d := dispatcher.NewDispatcher(
-		e.changefeedID,
-		id, tableSpan, e.sink,
-		startTs, e.dispatcherActionChan, e.blockStatusesChan,
-		e.filter, schemaID, e.schemaIDToDispatchers, &syncPointInfo, e.errCh)
-=======
 		d := dispatcher.NewDispatcher(
 			e.changefeedID,
 			id, tableSpans[idx], e.sink,
 			uint64(newStartTsList[idx]), e.dispatcherActionChan, e.blockStatusesChan,
-			e.filter, schemaIds[idx], e.schemaIDToDispatchers, &syncPointInfo)
->>>>>>> 79d43fc2
+			e.filter, schemaIds[idx], e.schemaIDToDispatchers, &syncPointInfo, e.errCh)
 
 		if e.heartBeatTask == nil {
 			e.heartBeatTask = newHeartBeatTask(e)

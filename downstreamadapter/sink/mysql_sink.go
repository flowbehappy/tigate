--- conflicted
+++ resolved
@@ -177,7 +177,6 @@
 						log.Error("Failed to flush events", zap.Error(err), zap.Any("workerID", workerId), zap.Any("events", events))
 						return
 					}
-<<<<<<< HEAD
 					worker.MetricWorkerFlushDuration.Observe(time.Since(start).Seconds())
 					// we record total time to calcuate the worker busy ratio.
 					// so we record the total time after flushing, to unified statistics on
@@ -185,10 +184,6 @@
 					worker.MetricWorkerTotalDuration.Observe(time.Since(totalStart).Seconds())
 					totalStart = time.Now()
 					log.Info("Flush events", zap.Int("count", len(events)), zap.Int("rows", rows), zap.Duration("duration", time.Since(start)), zap.Any("workerID", workerId))
-=======
-					s.flushRows.Add(float64(rows))
-					worker.WorkerFlushDuration.Observe(time.Since(start).Seconds())
->>>>>>> c7a90be2
 
 					events = events[:0]
 					rows = 0

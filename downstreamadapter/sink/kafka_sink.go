// Copyright 2024 PingCAP, Inc.
//
// Licensed under the Apache License, Version 2.0 (the "License");
// you may not use this file except in compliance with the License.
// You may obtain a copy of the License at
//
//     http://www.apache.org/licenses/LICENSE-2.0
//
// Unless required by applicable law or agreed to in writing, software
// distributed under the License is distributed on an "AS IS" BASIS,
// See the License for the specific language governing permissions and
// limitations under the License.

package sink

import (
	"context"
	"net/url"

	"github.com/pingcap/errors"
	"github.com/pingcap/log"
	"github.com/pingcap/ticdc/downstreamadapter/sink/helper"
	"github.com/pingcap/ticdc/downstreamadapter/sink/helper/eventrouter"
	"github.com/pingcap/ticdc/downstreamadapter/sink/helper/topicmanager"
	"github.com/pingcap/ticdc/downstreamadapter/sink/types"
	"github.com/pingcap/ticdc/downstreamadapter/worker"
	"github.com/pingcap/ticdc/downstreamadapter/worker/producer"
	"github.com/pingcap/ticdc/pkg/common"
	"github.com/pingcap/ticdc/pkg/common/columnselector"
	commonEvent "github.com/pingcap/ticdc/pkg/common/event"
	ticonfig "github.com/pingcap/ticdc/pkg/config"
	"github.com/pingcap/ticdc/pkg/metrics"
	"github.com/pingcap/ticdc/pkg/sink/codec"
	"github.com/pingcap/ticdc/pkg/sink/kafka"
	v2 "github.com/pingcap/ticdc/pkg/sink/kafka/v2"
	"github.com/pingcap/ticdc/pkg/sink/util"
	cerror "github.com/pingcap/tiflow/pkg/errors"
	"github.com/pingcap/tiflow/pkg/sink"
	tikafka "github.com/pingcap/tiflow/pkg/sink/kafka"
	utils "github.com/pingcap/tiflow/pkg/util"
	"go.uber.org/zap"
	"golang.org/x/sync/errgroup"
)

type KafkaSink struct {
	changefeedID common.ChangeFeedID

	dmlWorker *worker.KafkaDMLWorker
	ddlWorker *worker.KafkaDDLWorker

	// the module used by dmlWorker and ddlWorker
	// KafkaSink need to close it when Close() is called
	adminClient  tikafka.ClusterAdminClient
	topicManager topicmanager.TopicManager
	statistics   *metrics.Statistics

	errgroup *errgroup.Group
	errCh    chan error
}

func (s *KafkaSink) SinkType() SinkType {
	return KafkaSinkType
}

func NewKafkaSink(ctx context.Context, changefeedID common.ChangeFeedID, sinkURI *url.URL, sinkConfig *ticonfig.SinkConfig, errCh chan error) (*KafkaSink, error) {
	errGroup, ctx := errgroup.WithContext(ctx)
	topic, err := helper.GetTopic(sinkURI)
	if err != nil {
		return nil, errors.Trace(err)
	}
	scheme := sink.GetScheme(sinkURI)
	protocol, err := helper.GetProtocol(utils.GetOrZero(sinkConfig.Protocol))
	if err != nil {
		return nil, errors.Trace(err)
	}

	options := kafka.NewOptions()
	if err := options.Apply(changefeedID, sinkURI, sinkConfig); err != nil {
		return nil, cerror.WrapError(cerror.ErrKafkaInvalidConfig, err)
	}

	statistics := metrics.NewStatistics(changefeedID, "KafkaSink")

	factoryCreator := kafka.NewSaramaFactory
	if utils.GetOrZero(sinkConfig.EnableKafkaSinkV2) {
		factoryCreator = v2.NewFactory
	}

	factory, err := factoryCreator(options, changefeedID)
	if err != nil {
		return nil, cerror.WrapError(cerror.ErrKafkaNewProducer, err)
	}

	adminClient, err := factory.AdminClient(ctx)
	if err != nil {
		return nil, cerror.WrapError(cerror.ErrKafkaNewProducer, err)
	}

	// We must close adminClient when this func return cause by an error
	// otherwise the adminClient will never be closed and lead to a goroutine leak.
	defer func() {
		if err != nil && adminClient != nil {
			adminClient.Close()
		}
	}()

	// adjust the option configuration before creating the kafka client
	if err = kafka.AdjustOptions(ctx, adminClient, options, topic); err != nil {
		return nil, cerror.WrapError(cerror.ErrKafkaNewProducer, err)
	}

	topicManager, err := topicmanager.GetTopicManagerAndTryCreateTopic(
		ctx,
		changefeedID,
		topic,
		options.DeriveTopicConfig(),
		adminClient,
	)

	eventRouter, err := eventrouter.NewEventRouter(sinkConfig, protocol, topic, scheme)
	if err != nil {
		return nil, errors.Trace(err)
	}

	columnSelector, err := columnselector.NewColumnSelectors(sinkConfig)
	if err != nil {
		return nil, errors.Trace(err)
	}

	// for dml worker
	encoderConfig, err := util.GetEncoderConfig(changefeedID, sinkURI, protocol, sinkConfig, options.MaxMessageBytes)
	if err != nil {
		return nil, errors.Trace(err)
	}

	failpointCh := make(chan error, 1)
	dmlAsyncProducer, err := factory.AsyncProducer(ctx, failpointCh)
	if err != nil {
		return nil, cerror.WrapError(cerror.ErrKafkaNewProducer, err)
	}

	metricsCollector := factory.MetricsCollector(utils.RoleProcessor, adminClient)
	dmlProducer := producer.NewKafkaDMLProducer(ctx, changefeedID, dmlAsyncProducer, metricsCollector)
	encoderGroup := codec.NewEncoderGroup(ctx, sinkConfig, encoderConfig, changefeedID)

	dmlWorker := worker.NewKafkaWorker(ctx, changefeedID, protocol, dmlProducer, encoderGroup, columnSelector, eventRouter, topicManager, statistics, errGroup)

	// for ddl worker
	encoder, err := codec.NewEventEncoder(ctx, encoderConfig)
	if err != nil {
		return nil, errors.Trace(err)
	}

	ddlSyncProducer, err := factory.SyncProducer(ctx)
	if err != nil {
		return nil, errors.Trace(err)
	}
	ddlProducer := producer.NewKafkaDDLProducer(ctx, changefeedID, ddlSyncProducer)
	ddlWorker := worker.NewKafkaDDLWorker(ctx, changefeedID, protocol, ddlProducer, encoder, eventRouter, topicManager, statistics, errGroup)

	sink := &KafkaSink{
		changefeedID: changefeedID,
		dmlWorker:    dmlWorker,
		ddlWorker:    ddlWorker,
		adminClient:  adminClient,
		topicManager: topicManager,
		statistics:   statistics,
		errgroup:     errGroup,
		errCh:        errCh,
	}
	go sink.run()
	return sink, nil
}

func (s *KafkaSink) run() {
	s.dmlWorker.Run()
	s.ddlWorker.Run()
	s.errCh <- s.errgroup.Wait()
}

func (s *KafkaSink) AddDMLEvent(event *commonEvent.DMLEvent, tableProgress *types.TableProgress) {
	if event.Len() == 0 {
		return
	}
	tableProgress.Add(event)
	s.dmlWorker.GetEventChan() <- event
}

func (s *KafkaSink) PassBlockEvent(event commonEvent.BlockEvent, tableProgress *types.TableProgress) {
	tableProgress.Pass(event)
<<<<<<< HEAD
	switch event := event.(type) {
	case *commonEvent.DDLEvent:
		for _, callback := range event.PostTxnFlushed {
			callback()
		}
	case *commonEvent.SyncPointEvent:
		log.Error("KafkaSink doesn't support Sync Point Event",
			zap.String("namespace", s.changefeedID.Namespace()),
			zap.String("changefeed", s.changefeedID.Name()),
			zap.Any("event", event))
	default:
		log.Error("KafkaSink doesn't support this type of block event",
			zap.String("namespace", s.changefeedID.Namespace()),
			zap.String("changefeed", s.changefeedID.Name()),
			zap.Any("event type", event.GetType()))
	}
=======
	event.PostFlush()
>>>>>>> 06649959
}

func (s *KafkaSink) WriteBlockEvent(event commonEvent.BlockEvent, tableProgress *types.TableProgress) error {
	tableProgress.Add(event)
	switch event := event.(type) {
	case *commonEvent.DDLEvent:
		if event.TiDBOnly {
			// run callback directly and return
			event.PostFlush()
			return nil
		}
		return s.ddlWorker.WriteBlockEvent(event)
	case *commonEvent.SyncPointEvent:
		log.Error("KafkaSink doesn't support Sync Point Event",
			zap.String("namespace", s.changefeedID.Namespace()),
			zap.String("changefeed", s.changefeedID.Name()),
			zap.Any("event", event))
	default:
		log.Error("KafkaSink doesn't support this type of block event",
			zap.String("namespace", s.changefeedID.Namespace()),
			zap.String("changefeed", s.changefeedID.Name()),
			zap.Any("event type", event.GetType()))
	}
	return nil
}

func (s *KafkaSink) AddCheckpointTs(ts uint64) {
	s.ddlWorker.GetCheckpointTsChan() <- ts
}

func (s *KafkaSink) SetTableSchemaStore(tableSchemaStore *util.TableSchemaStore) {
	s.ddlWorker.SetTableSchemaStore(tableSchemaStore)
}

func (s *KafkaSink) Close(removeDDLTsItem bool) error {
	err := s.ddlWorker.Close()
	if err != nil {
		return errors.Trace(err)
	}

	err = s.dmlWorker.Close()
	if err != nil {
		return errors.Trace(err)
	}

	s.adminClient.Close()
	s.topicManager.Close()
	s.statistics.Close()

	return nil
}

func (s *KafkaSink) CheckStartTsList(tableIds []int64, startTsList []int64) ([]int64, error) {
	return startTsList, nil
}<|MERGE_RESOLUTION|>--- conflicted
+++ resolved
@@ -188,26 +188,7 @@
 
 func (s *KafkaSink) PassBlockEvent(event commonEvent.BlockEvent, tableProgress *types.TableProgress) {
 	tableProgress.Pass(event)
-<<<<<<< HEAD
-	switch event := event.(type) {
-	case *commonEvent.DDLEvent:
-		for _, callback := range event.PostTxnFlushed {
-			callback()
-		}
-	case *commonEvent.SyncPointEvent:
-		log.Error("KafkaSink doesn't support Sync Point Event",
-			zap.String("namespace", s.changefeedID.Namespace()),
-			zap.String("changefeed", s.changefeedID.Name()),
-			zap.Any("event", event))
-	default:
-		log.Error("KafkaSink doesn't support this type of block event",
-			zap.String("namespace", s.changefeedID.Namespace()),
-			zap.String("changefeed", s.changefeedID.Name()),
-			zap.Any("event type", event.GetType()))
-	}
-=======
 	event.PostFlush()
->>>>>>> 06649959
 }
 
 func (s *KafkaSink) WriteBlockEvent(event commonEvent.BlockEvent, tableProgress *types.TableProgress) error {

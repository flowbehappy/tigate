--- conflicted
+++ resolved
@@ -592,12 +592,8 @@
 func (d *Dispatcher) GetBlockStatus() *heartbeatpb.State {
 	pendingEvent, blockStage := d.blockStatus.getEventAndStage()
 
-<<<<<<< HEAD
+	// we only need to report the block status for the ddl that block others and not finished.
 	if pendingEvent == nil || !d.shouldBlock(pendingEvent) {
-=======
-	// we only need to report the block status for the ddl that block others and not finished.
-	if pendingEvent == nil || !shouldBlock(pendingEvent) {
->>>>>>> 1050ee77
 		return nil
 	}
 

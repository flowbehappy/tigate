--- conflicted
+++ resolved
@@ -26,7 +26,6 @@
 	"github.com/flowbehappy/tigate/pkg/filter"
 	"github.com/flowbehappy/tigate/pkg/sink/util"
 	"github.com/pingcap/log"
-	"github.com/pingcap/tidb/pkg/parser/model"
 	"go.uber.org/zap"
 )
 
@@ -98,15 +97,11 @@
 	schemaID              int64
 
 	// only exist when the dispatcher is a table trigger event dispatcher
-<<<<<<< HEAD
 	tableSchemaStore *util.TableSchemaStore
-=======
-	tableNameStore *TableNameStore
 
 	// isReady is used to indicate whether the dispatcher is ready.
 	// If false, the dispatcher will drop the event it received.
 	isReady atomic.Bool
->>>>>>> 600f9f1d
 }
 
 func NewDispatcher(
@@ -153,7 +148,7 @@
 // If we get a ack info, we need to check whether the ack is for the current pending ddl event. If so, we can cancel the resend task.
 // If we get a dispatcher action, we need to check whether the action is for the current pending ddl event. If so, we can deal the ddl event based on the action.
 // 1. If the action is a write, we need to add the ddl event to the sink for writing to downstream(async).
-// 2. If the action is a pass, we just need to pass the event in tableProgress(for correct calculation) and wake the dispatcherEventsHandler
+// 2. If the action is a pass, we just need to pass the event in tableProgress(for correct calculation) and wake the dispatcherEventHandler
 func (d *Dispatcher) HandleDispatcherStatus(dispatcherStatus *heartbeatpb.DispatcherStatus) {
 	if d.blockPendingEvent == nil {
 		// receive outdated status
@@ -256,19 +251,14 @@
 			}
 			block = true
 			event := event.(*commonEvent.DDLEvent)
-<<<<<<< HEAD
-			if d.tableSchemaStore != nil {
-				d.tableSchemaStore.AddEvent(event)
-=======
 			log.Info("dispatcher receive ddl event",
 				zap.Stringer("dispatcher", d.id),
 				zap.String("query", event.Query),
 				zap.Int64("table", event.TableID),
 				zap.Uint64("commitTs", event.GetCommitTs()),
 				zap.Uint64("seq", event.GetSeq()))
-			if d.tableNameStore != nil {
-				d.tableNameStore.AddEvent(event)
->>>>>>> 600f9f1d
+			if d.tableSchemaStore != nil {
+				d.tableSchemaStore.AddEvent(event)
 			}
 
 			event.AddPostFlushFunc(func() {
@@ -333,7 +323,19 @@
 	switch event.GetType() {
 	case commonEvent.TypeDDLEvent:
 		ddlEvent := event.(*commonEvent.DDLEvent)
-		return filter.ShouldBlock(model.ActionType(ddlEvent.Type))
+		if ddlEvent.BlockedTables != nil {
+			switch ddlEvent.GetBlockedTables().InfluenceType {
+			case commonEvent.InfluenceTypeNormal:
+				if len(ddlEvent.GetBlockedTables().TableIDs) != 0 {
+					return true
+				} else {
+					return false
+				}
+			case commonEvent.InfluenceTypeDB, commonEvent.InfluenceTypeAll:
+				return true
+			}
+		}
+		return false
 	case commonEvent.TypeSyncPointEvent:
 		return true
 	default:
@@ -378,6 +380,7 @@
 			d.blockStatusesChan <- message
 		}
 	} else {
+		log.Info("Send block event to maintainer")
 		message := &heartbeatpb.TableSpanBlockStatus{
 			ID: d.id.ToPB(),
 			State: &heartbeatpb.State{
@@ -494,15 +497,12 @@
 	if err != nil {
 		log.Error("remove dispatcher from dynamic stream failed", zap.Error(err))
 	}
-<<<<<<< HEAD
-=======
 
 	dispatcherStatusDynamicStream := GetDispatcherStatusDynamicStream()
 	err = dispatcherStatusDynamicStream.RemovePath(d.id)
 	if err != nil {
 		log.Error("remove dispatcher from dynamic stream failed", zap.Error(err))
 	}
->>>>>>> 600f9f1d
 }
 
 func (d *Dispatcher) AddToDynamicStream() {
@@ -523,16 +523,6 @@
 	// removing 后每次收集心跳的时候，call TryClose, 来判断是否能关掉 dispatcher 了（sink.isEmpty)
 	// 如果不能关掉，返回 0， false; 可以关掉的话，就返回 checkpointTs, true -- 这个要对齐过（startTs 和 checkpointTs 的关系）
 	if d.tableProgress.Empty() {
-		// We should not close dispatcher status when removing,
-		//otherwise it may have some corner case with maintainer communication
-		// TODO:感觉有点难说，后面 double check一下再
-		dispatcherStatusDynamicStream := GetDispatcherStatusDynamicStream()
-		errs := dispatcherStatusDynamicStream.RemovePaths(d.id)
-		for _, err := range errs {
-			if err != nil {
-				log.Error("remove dispatcher from dynamic stream failed", zap.Error(err))
-			}
-		}
 		w.CheckpointTs = d.GetCheckpointTs()
 		w.ResolvedTs = d.GetResolvedTs()
 

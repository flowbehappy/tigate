// Copyright 2024 PingCAP, Inc.
//
// Licensed under the Apache License, Version 2.0 (the "License");
// you may not use this file except in compliance with the License.
// You may obtain a copy of the License at
//
//     http://www.apache.org/licenses/LICENSE-2.0
//
// Unless required by applicable law or agreed to in writing, software
// distributed under the License is distributed on an "AS IS" BASIS,
// See the License for the specific language governing permissions and
// limitations under the License.

package server

import (
	"context"
	"fmt"
	"net"
	"net/http"
	"os"
	"path/filepath"
	"time"

	"github.com/flowbehappy/tigate/api"
	"github.com/flowbehappy/tigate/capture"
	"github.com/flowbehappy/tigate/pkg/config"
	"github.com/flowbehappy/tigate/pkg/messaging"
	messagingProto "github.com/flowbehappy/tigate/pkg/messaging/proto"

	"github.com/dustin/go-humanize"
	"github.com/gin-gonic/gin"
	"github.com/pingcap/errors"
	"github.com/pingcap/log"
	"github.com/pingcap/tidb/pkg/util/gctuner"
<<<<<<< HEAD
	"github.com/pingcap/tiflow/pkg/config"
=======
	"github.com/pingcap/tiflow/cdc/processor/sourcemanager/sorter/factory"
	cdcconfig "github.com/pingcap/tiflow/pkg/config"
>>>>>>> 2a923211
	cerror "github.com/pingcap/tiflow/pkg/errors"
	"github.com/pingcap/tiflow/pkg/etcd"
	"github.com/pingcap/tiflow/pkg/fsutil"
	clogutil "github.com/pingcap/tiflow/pkg/logutil"
	"github.com/pingcap/tiflow/pkg/pdutil"
	"github.com/pingcap/tiflow/pkg/tcpserver"
	pd "github.com/tikv/pd/client"
	"go.uber.org/zap"
	"golang.org/x/net/netutil"
	"golang.org/x/sync/errgroup"
	"google.golang.org/grpc"
	"google.golang.org/grpc/backoff"
	"google.golang.org/grpc/keepalive"
)

const (
	defaultDataDir = "/tmp/cdc_data"
	// dataDirThreshold is used to warn if the free space of the specified data-dir is lower than it, unit is GB
	dataDirThreshold = 500
	// maxHTTPConnection is used to limit the max concurrent connections of http server.
	maxHTTPConnection = 1000
	// httpConnectionTimeout is used to limit a connection max alive time of http server.
	httpConnectionTimeout = 10 * time.Minute
	// maxGcTunerMemory is used to limit the max memory usage of cdc server. if the memory is larger than it, gc tuner will be disabled
	maxGcTunerMemory = 512 * 1024 * 1024 * 1024
)

// Server is the interface for the TiCDC server
type Server interface {
	// Run runs the server.
	Run(ctx context.Context) error
	// Close closes the server.
	Close()
}

// server implement the TiCDC Server interface
type server struct {
	capture      capture.Capture
	tcpServer    tcpserver.TCPServer
	statusServer *http.Server
	etcdClient   etcd.CDCEtcdClient
	// pdClient is the default upstream PD client.
	// The PD acts as a metadata management service for TiCDC.
<<<<<<< HEAD
	pdClient    pd.Client
	pdAPIClient pdutil.PDAPIClient
	pdEndpoints []string
}

// New creates a server instance.
func New(pdEndpoints []string) (Server, error) {
	conf := config.GetGlobalServerConfig()
=======
	pdClient          pd.Client
	pdAPIClient       pdutil.PDAPIClient
	pdEndpoints       []string
	sortEngineFactory *factory.SortEngineFactory
	messageCenter     messaging.MessageCenter
}

// New creates a server instance.
func New(pdEndpoints []string) (*server, error) {
	conf := cdcconfig.GetGlobalServerConfig()
>>>>>>> 2a923211

	// This is to make communication between nodes possible.
	// In other words, the nodes have to trust each other.
	if len(conf.Security.CertAllowedCN) != 0 {
		err := conf.Security.AddSelfCommonName()
		if err != nil {
			return nil, errors.Trace(err)
		}
	}

	// tcpServer is the unified frontend of the CDC server that serves
	// both RESTful APIs and gRPC APIs.
	// Note that we pass the TLS config to the tcpServer, so there is no need to
	// configure TLS elsewhere.
	tcpServer, err := tcpserver.NewTCPServer(conf.Addr, conf.Security)
	if err != nil {
		return nil, errors.Trace(err)
	}

	s := &server{
		pdEndpoints: pdEndpoints,
		tcpServer:   tcpServer,
	}

	log.Info("CDC server created",
		zap.Strings("pd", pdEndpoints), zap.Stringer("config", conf))
	return s, nil
}

func (s *server) prepare(ctx context.Context) error {
	conf := cdcconfig.GetGlobalServerConfig()
	grpcTLSOption, err := conf.Security.ToGRPCDialOption()
	if err != nil {
		return errors.Trace(err)
	}
	log.Info("create pd client", zap.Strings("endpoints", s.pdEndpoints))
	s.pdClient, err = pd.NewClientWithContext(
		ctx, s.pdEndpoints, conf.Security.PDSecurityOption(),
		// the default `timeout` is 3s, maybe too small if the pd is busy,
		// set to 10s to avoid frequent timeout.
		pd.WithCustomTimeoutOption(10*time.Second),
		pd.WithGRPCDialOptions(
			grpcTLSOption,
			grpc.WithBlock(),
			grpc.WithConnectParams(grpc.ConnectParams{
				Backoff: backoff.Config{
					BaseDelay:  time.Second,
					Multiplier: 1.1,
					Jitter:     0.1,
					MaxDelay:   3 * time.Second,
				},
				MinConnectTimeout: 3 * time.Second,
			}),
		),
		pd.WithForwardingOption(cdcconfig.EnablePDForwarding))
	if err != nil {
		return errors.Trace(err)
	}
	s.pdAPIClient, err = pdutil.NewPDAPIClient(s.pdClient, conf.Security)
	if err != nil {
		return errors.Trace(err)
	}
	log.Info("create etcdCli", zap.Strings("endpoints", s.pdEndpoints))
	// we do not pass a `context` to create an etcd client,
	// to prevent it's cancelled when the server is closing.
	// For example, when the non-owner node goes offline,
	// it would resign the campaign key which was put by call `campaign`,
	// if this is not done due to the passed context cancelled,
	// the key will be kept for the lease TTL, which is 10 seconds,
	// then cause the new owner cannot be elected immediately after the old owner offline.
	// see https://github.com/etcd-io/etcd/blob/525d53bd41/client/v3/concurrency/election.go#L98
	etcdCli, err := etcd.CreateRawEtcdClient(conf.Security, grpcTLSOption, s.pdEndpoints...)
	if err != nil {
		return errors.Trace(err)
	}

	cdcEtcdClient, err := etcd.NewCDCEtcdClient(ctx, etcdCli, conf.ClusterID)
	if err != nil {
		return errors.Trace(err)
	}
	s.etcdClient = cdcEtcdClient

	// Collect all endpoints from pd here to make the server more robust.
	// Because in some scenarios, the deployer may only provide one pd endpoint,
	// this will cause the TiCDC server to fail to restart when some pd node is down.
	allPDEndpoints, err := s.pdAPIClient.CollectMemberEndpoints(ctx)
	if err != nil {
		return errors.Trace(err)
	}
	s.pdEndpoints = append(s.pdEndpoints, allPDEndpoints...)

	err = s.initDir(ctx)
	if err != nil {
		return errors.Trace(err)
	}
	s.setMemoryLimit()
	s.capture = capture.NewCapture(s.pdEndpoints, s.etcdClient, s.pdClient)
	return nil
}

func (s *server) setMemoryLimit() {
	conf := cdcconfig.GetGlobalServerConfig()
	if conf.GcTunerMemoryThreshold > maxGcTunerMemory {
		// If total memory is larger than 512GB, we will not set memory limit.
		// Because the memory limit is not accurate, and it is not necessary to set memory limit.
		log.Info("total memory is larger than 512GB, skip setting memory limit",
			zap.Uint64("bytes", conf.GcTunerMemoryThreshold),
			zap.String("memory", humanize.IBytes(conf.GcTunerMemoryThreshold)),
		)
		return
	}
	if conf.GcTunerMemoryThreshold > 0 {
		gctuner.EnableGOGCTuner.Store(true)
		gctuner.Tuning(conf.GcTunerMemoryThreshold)
		log.Info("enable gctuner, set memory limit",
			zap.Uint64("bytes", conf.GcTunerMemoryThreshold),
			zap.String("memory", humanize.IBytes(conf.GcTunerMemoryThreshold)),
		)
	}
}

<<<<<<< HEAD
=======
func (s *server) createSortEngineFactory() {
	conf := cdcconfig.GetGlobalServerConfig()
	if s.sortEngineFactory != nil {
		if err := s.sortEngineFactory.Close(); err != nil {
			log.Error("fails to close sort engine manager", zap.Error(err))
		}
		s.sortEngineFactory = nil
	}

	// Sorter dir has been set and checked when server starts.
	// See https://github.com/pingcap/tiflow/blob/9dad09/cdc/server.go#L275
	sortDir := cdcconfig.GetGlobalServerConfig().Sorter.SortDir
	memInBytes := conf.Sorter.CacheSizeInMB * uint64(1<<20)
	s.sortEngineFactory = factory.NewForPebble(sortDir, memInBytes, conf.Debug.DB)
	log.Info("sorter engine memory limit",
		zap.Uint64("bytes", memInBytes),
		zap.String("memory", humanize.IBytes(memInBytes)),
	)
}

>>>>>>> 2a923211
// Run runs the server.
func (s *server) Run(serverCtx context.Context) error {
	if err := s.prepare(serverCtx); err != nil {
		return err
	}

	err := s.startStatusHTTP(s.tcpServer.HTTP1Listener())
	if err != nil {
		return err
	}

	return s.run(serverCtx)
}

// startStatusHTTP starts the HTTP server.
// `lis` is a listener that gives us plain-text HTTP requests.
func (s *server) startStatusHTTP(lis net.Listener) error {
	// LimitListener returns a Listener that accepts at most n simultaneous
	// connections from the provided Listener. Connections that exceed the
	// limit will wait in a queue and no new goroutines will be created until
	// a connection is processed.
	// We use it here to limit the max concurrent connections of statusServer.
	lis = netutil.LimitListener(lis, maxHTTPConnection)
	conf := cdcconfig.GetGlobalServerConfig()

	logWritter := clogutil.InitGinLogWritter()
	router := gin.New()
	// add gin.RecoveryWithWriter() to handle unexpected panic (logging and
	// returning status code 500)
	router.Use(gin.RecoveryWithWriter(logWritter))
	// router.
	// Register APIs.
	api.RegisterRoutes(router, s.capture, registry)

	// No need to configure TLS because it is already handled by `s.tcpServer`.
	// Add ReadTimeout and WriteTimeout to avoid some abnormal connections never close.
	s.statusServer = &http.Server{
		Handler:      router,
		ReadTimeout:  httpConnectionTimeout,
		WriteTimeout: httpConnectionTimeout,
	}

	go func() {
		log.Info("http server is running", zap.String("addr", conf.Addr))
		err := s.statusServer.Serve(lis)
		if err != nil && err != http.ErrServerClosed {
			log.Error("http server error", zap.Error(cerror.WrapError(cerror.ErrServeHTTP, err)))
		}
	}()
	return nil
}

func (s *server) run(ctx context.Context) (err error) {
	ctx, cancel := context.WithCancel(ctx)
	defer cancel()
	defer s.pdAPIClient.Close()

	eg, egCtx := errgroup.WithContext(ctx)

	eg.Go(func() error {
		return s.tcpServer.Run(egCtx)
	})
	grpcServer := grpc.NewServer()

	grpcServer := newGrpcServer()
	messagingProto.RegisterMessageCenterServer(grpcServer, messaging.NewMessageCenterServer(s.messageCenter))
	eg.Go(func() error {
		return grpcServer.Serve(s.tcpServer.GrpcListener())
	})
	eg.Go(func() error {
		<-egCtx.Done()
		grpcServer.Stop()
		return nil
	})

	eg.Go(func() error {
		return s.capture.Run(egCtx)
	})

	return eg.Wait()
}

// Close closes the server.
func (s *server) Close() {
	if s.capture != nil {
		s.capture.Close()
	}

	if s.statusServer != nil {
		err := s.statusServer.Close()
		if err != nil {
			log.Error("close status server", zap.Error(err))
		}
		s.statusServer = nil
	}
	if s.tcpServer != nil {
		err := s.tcpServer.Close()
		if err != nil {
			log.Error("close tcp server", zap.Error(err))
		}
		s.tcpServer = nil
	}

	if s.pdClient != nil {
		s.pdClient.Close()
	}
}

func (s *server) initDir(ctx context.Context) error {
	if err := s.setUpDir(ctx); err != nil {
		return errors.Trace(err)
	}
	conf := cdcconfig.GetGlobalServerConfig()
	// Ensure data dir exists and read-writable.
	diskInfo, err := checkDir(conf.DataDir)
	if err != nil {
		return errors.Trace(err)
	}
	log.Info(fmt.Sprintf("%s is set as data-dir (%dGB available), sort-dir=%s. "+
		"It is recommended that the disk for data-dir at least have %dGB available space",
		conf.DataDir, diskInfo.Avail, conf.Sorter.SortDir, dataDirThreshold))

	// Ensure sorter dir exists and read-writable.
	_, err = checkDir(conf.Sorter.SortDir)
	if err != nil {
		return errors.Trace(err)
	}
	return nil
}

func (s *server) setUpDir(ctx context.Context) error {
	conf := cdcconfig.GetGlobalServerConfig()
	if conf.DataDir != "" {
<<<<<<< HEAD
		conf.Sorter.SortDir = filepath.Join(conf.DataDir, config.DefaultSortDir)
		config.StoreGlobalServerConfig(conf)
=======
		conf.Sorter.SortDir = filepath.Join(conf.DataDir, cdcconfig.DefaultSortDir)
		cdcconfig.StoreGlobalServerConfig(conf)

>>>>>>> 2a923211
		return nil
	}

	// data-dir will be decided by exist changefeed for backward compatibility
	allInfo, err := s.etcdClient.GetAllChangeFeedInfo(ctx)
	if err != nil {
		return errors.Trace(err)
	}

	candidates := make([]string, 0, len(allInfo))
	for _, info := range allInfo {
		if info.SortDir != "" {
			candidates = append(candidates, info.SortDir)
		}
	}

	conf.DataDir = defaultDataDir
	best, ok := findBestDataDir(candidates)
	if ok {
		conf.DataDir = best
	}

	conf.Sorter.SortDir = filepath.Join(conf.DataDir, cdcconfig.DefaultSortDir)
	cdcconfig.StoreGlobalServerConfig(conf)
	return nil
}

func checkDir(dir string) (*fsutil.DiskInfo, error) {
	err := os.MkdirAll(dir, 0o700)
	if err != nil {
		return nil, errors.Trace(err)
	}
	if err := fsutil.IsDirReadWritable(dir); err != nil {
		return nil, errors.Trace(err)
	}
	return fsutil.GetDiskInfo(dir)
}

// try to find the best data dir by rules
// at the moment, only consider available disk space
func findBestDataDir(candidates []string) (result string, ok bool) {
	var low uint64 = 0

	for _, dir := range candidates {
		info, err := checkDir(dir)
		if err != nil {
			log.Warn("check the availability of dir", zap.String("dir", dir), zap.Error(err))
			continue
		}
		if info.Avail > low {
			result = dir
			low = info.Avail
			ok = true
		}
	}

	if !ok && len(candidates) != 0 {
		log.Warn("try to find directory for data-dir failed, use `/tmp/cdc_data` as data-dir", zap.Strings("candidates", candidates))
	}

	return result, ok
}

func newGrpcServer() *grpc.Server {
	cfg := config.NewDefaultGrpcServerConfig()
	keepaliveParams := keepalive.ServerParameters{
		Time:    cfg.KeepAliveTime,
		Timeout: cfg.KeepAliveTimeout,
	}
	options := []grpc.ServerOption{
		grpc.MaxRecvMsgSize(cfg.MaxRecvMsgSize),
		grpc.KeepaliveParams(keepaliveParams),
	}
	return grpc.NewServer(options...)
}<|MERGE_RESOLUTION|>--- conflicted
+++ resolved
@@ -24,7 +24,6 @@
 
 	"github.com/flowbehappy/tigate/api"
 	"github.com/flowbehappy/tigate/capture"
-	"github.com/flowbehappy/tigate/pkg/config"
 	"github.com/flowbehappy/tigate/pkg/messaging"
 	messagingProto "github.com/flowbehappy/tigate/pkg/messaging/proto"
 
@@ -33,12 +32,8 @@
 	"github.com/pingcap/errors"
 	"github.com/pingcap/log"
 	"github.com/pingcap/tidb/pkg/util/gctuner"
-<<<<<<< HEAD
-	"github.com/pingcap/tiflow/pkg/config"
-=======
 	"github.com/pingcap/tiflow/cdc/processor/sourcemanager/sorter/factory"
 	cdcconfig "github.com/pingcap/tiflow/pkg/config"
->>>>>>> 2a923211
 	cerror "github.com/pingcap/tiflow/pkg/errors"
 	"github.com/pingcap/tiflow/pkg/etcd"
 	"github.com/pingcap/tiflow/pkg/fsutil"
@@ -51,7 +46,6 @@
 	"golang.org/x/sync/errgroup"
 	"google.golang.org/grpc"
 	"google.golang.org/grpc/backoff"
-	"google.golang.org/grpc/keepalive"
 )
 
 const (
@@ -82,16 +76,6 @@
 	etcdClient   etcd.CDCEtcdClient
 	// pdClient is the default upstream PD client.
 	// The PD acts as a metadata management service for TiCDC.
-<<<<<<< HEAD
-	pdClient    pd.Client
-	pdAPIClient pdutil.PDAPIClient
-	pdEndpoints []string
-}
-
-// New creates a server instance.
-func New(pdEndpoints []string) (Server, error) {
-	conf := config.GetGlobalServerConfig()
-=======
 	pdClient          pd.Client
 	pdAPIClient       pdutil.PDAPIClient
 	pdEndpoints       []string
@@ -100,9 +84,8 @@
 }
 
 // New creates a server instance.
-func New(pdEndpoints []string) (*server, error) {
-	conf := cdcconfig.GetGlobalServerConfig()
->>>>>>> 2a923211
+func New(pdEndpoints []string) (Server, error) {
+	conf := cdcconfig.GetGlobalServerConfig()
 
 	// This is to make communication between nodes possible.
 	// In other words, the nodes have to trust each other.
@@ -224,29 +207,6 @@
 	}
 }
 
-<<<<<<< HEAD
-=======
-func (s *server) createSortEngineFactory() {
-	conf := cdcconfig.GetGlobalServerConfig()
-	if s.sortEngineFactory != nil {
-		if err := s.sortEngineFactory.Close(); err != nil {
-			log.Error("fails to close sort engine manager", zap.Error(err))
-		}
-		s.sortEngineFactory = nil
-	}
-
-	// Sorter dir has been set and checked when server starts.
-	// See https://github.com/pingcap/tiflow/blob/9dad09/cdc/server.go#L275
-	sortDir := cdcconfig.GetGlobalServerConfig().Sorter.SortDir
-	memInBytes := conf.Sorter.CacheSizeInMB * uint64(1<<20)
-	s.sortEngineFactory = factory.NewForPebble(sortDir, memInBytes, conf.Debug.DB)
-	log.Info("sorter engine memory limit",
-		zap.Uint64("bytes", memInBytes),
-		zap.String("memory", humanize.IBytes(memInBytes)),
-	)
-}
-
->>>>>>> 2a923211
 // Run runs the server.
 func (s *server) Run(serverCtx context.Context) error {
 	if err := s.prepare(serverCtx); err != nil {
@@ -310,8 +270,6 @@
 		return s.tcpServer.Run(egCtx)
 	})
 	grpcServer := grpc.NewServer()
-
-	grpcServer := newGrpcServer()
 	messagingProto.RegisterMessageCenterServer(grpcServer, messaging.NewMessageCenterServer(s.messageCenter))
 	eg.Go(func() error {
 		return grpcServer.Serve(s.tcpServer.GrpcListener())
@@ -380,14 +338,8 @@
 func (s *server) setUpDir(ctx context.Context) error {
 	conf := cdcconfig.GetGlobalServerConfig()
 	if conf.DataDir != "" {
-<<<<<<< HEAD
-		conf.Sorter.SortDir = filepath.Join(conf.DataDir, config.DefaultSortDir)
-		config.StoreGlobalServerConfig(conf)
-=======
 		conf.Sorter.SortDir = filepath.Join(conf.DataDir, cdcconfig.DefaultSortDir)
 		cdcconfig.StoreGlobalServerConfig(conf)
-
->>>>>>> 2a923211
 		return nil
 	}
 
@@ -449,17 +401,4 @@
 	}
 
 	return result, ok
-}
-
-func newGrpcServer() *grpc.Server {
-	cfg := config.NewDefaultGrpcServerConfig()
-	keepaliveParams := keepalive.ServerParameters{
-		Time:    cfg.KeepAliveTime,
-		Timeout: cfg.KeepAliveTimeout,
-	}
-	options := []grpc.ServerOption{
-		grpc.MaxRecvMsgSize(cfg.MaxRecvMsgSize),
-		grpc.KeepaliveParams(keepaliveParams),
-	}
-	return grpc.NewServer(options...)
 }
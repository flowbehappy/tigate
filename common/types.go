--- conflicted
+++ resolved
@@ -8,9 +8,6 @@
 type TableID int64
 type DispatcherID string
 type DatabaseID int64
-<<<<<<< HEAD
-=======
 type SchemaID int64
->>>>>>> 26a017c3
 
 var DefaultEndian = binary.LittleEndian
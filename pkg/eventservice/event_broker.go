package eventservice

import (
	"context"
	"hash/crc32"
	"strconv"
	"sync"
	"sync/atomic"
	"time"

	"github.com/flowbehappy/tigate/pkg/node"
	"github.com/flowbehappy/tigate/utils/dynstream"

	"github.com/flowbehappy/tigate/heartbeatpb"
	"github.com/flowbehappy/tigate/logservice/eventstore"
	"github.com/flowbehappy/tigate/logservice/schemastore"
	"github.com/flowbehappy/tigate/pkg/common"
	"github.com/flowbehappy/tigate/pkg/filter"
	"github.com/flowbehappy/tigate/pkg/messaging"
	"github.com/flowbehappy/tigate/pkg/metrics"
	"github.com/flowbehappy/tigate/pkg/mounter"
	"github.com/pingcap/log"
	"github.com/pingcap/tiflow/pkg/util"
	"github.com/prometheus/client_golang/prometheus"
	"github.com/tikv/client-go/v2/oracle"

	"go.uber.org/zap"
)

const (
	resolvedTsCacheSize = 8192
)

var metricEventServiceSendEventDuration = metrics.EventServiceSendEventDuration.WithLabelValues("txn")

// eventBroker get event from the eventStore, and send the event to the dispatchers.
// Every TiDB cluster has a eventBroker.
// All span subscriptions and dispatchers of the TiDB cluster are managed by the eventBroker.
type eventBroker struct {
	// tidbClusterID is the ID of the TiDB cluster this eventStore belongs to.
	tidbClusterID uint64
	// eventStore is the source of the events, eventBroker get the events from the eventStore.
	eventStore  eventstore.EventStore
	schemaStore schemastore.SchemaStore
	// todo: only one mounter, this may become the bottleneck affect the throughput performance
	mounter mounter.Mounter
	// msgSender is used to send the events to the dispatchers.
	msgSender messaging.MessageSender

	// All the dispatchers that register to the eventBroker.
	dispatchers sync.Map
	// Not support split table span yet.
	spans map[common.TableID]*spanSubscription
	// dispatcherID -> dispatcherStat map, track all table trigger dispatchers.
	tableTriggerDispatchers sync.Map
	// taskPool is used to store the scan tasks and merge the tasks of same dispatcher.
	// TODO: Make it support merge the tasks of the same table span, even if the tasks are from different dispatchers.
	taskPool *scanTaskQueue

	ds dynstream.DynamicStream[common.DispatcherID, scanTask, *eventBroker]

	// scanWorkerCount is the number of the scan workers to spawn.
	scanWorkerCount int

	// messageCh is used to receive message from the scanWorker,
	// and a goroutine is responsible for sending the message to the dispatchers.
	messageCh        chan wrapEvent
	resolvedTsCaches map[node.ID]*resolvedTsCache
	notifyCh         chan *spanSubscription

	// wg is used to spawn the goroutines.
	wg *sync.WaitGroup
	// cancel is used to cancel the goroutines spawned by the eventBroker.
	cancel context.CancelFunc

	metricDispatcherCount                  prometheus.Gauge
	metricEventServicePullerResolvedTs     prometheus.Gauge
	metricEventServiceDispatcherResolvedTs prometheus.Gauge
	metricEventServiceResolvedTsLag        prometheus.Gauge
	metricScanEventDuration                prometheus.Observer
}

func newEventBroker(
	ctx context.Context,
	id uint64,
	eventStore eventstore.EventStore,
	schemaStore schemastore.SchemaStore,
	mc messaging.MessageSender,
	tz *time.Location,
) *eventBroker {
	ctx, cancel := context.WithCancel(ctx)
	wg := &sync.WaitGroup{}

	option := dynstream.NewOption()
	option.MaxPendingLength = 1
	option.DropPolicy = dynstream.DropEarly

	ds := dynstream.NewDynamicStream[common.DispatcherID, scanTask, *eventBroker](&dispatcherEventsHandler{}, option)
	ds.Start()

	c := &eventBroker{
		tidbClusterID:                          id,
		eventStore:                             eventStore,
		mounter:                                mounter.NewMounter(tz),
		schemaStore:                            schemaStore,
		notifyCh:                               make(chan *spanSubscription, defaultChannelSize*16),
		dispatchers:                            sync.Map{},
		tableTriggerDispatchers:                sync.Map{},
		spans:                                  make(map[common.TableID]*spanSubscription),
		msgSender:                              mc,
		taskPool:                               newScanTaskPool(),
		scanWorkerCount:                        defaultScanWorkerCount,
		ds:                                     ds,
		messageCh:                              make(chan wrapEvent, defaultChannelSize),
		resolvedTsCaches:                       make(map[node.ID]*resolvedTsCache),
		cancel:                                 cancel,
		wg:                                     wg,
		metricDispatcherCount:                  metrics.EventServiceDispatcherGuage.WithLabelValues(strconv.FormatUint(id, 10)),
		metricEventServicePullerResolvedTs:     metrics.EventServiceResolvedTsGauge,
		metricEventServiceResolvedTsLag:        metrics.EventServiceResolvedTsLagGauge.WithLabelValues("puller"),
		metricEventServiceDispatcherResolvedTs: metrics.EventServiceResolvedTsLagGauge.WithLabelValues("dispatcher"),
		metricScanEventDuration:                metrics.EventServiceScanDuration,
	}

	c.runScanWorker(ctx)
	c.tickTableTriggerDispatchers(ctx)
	c.runSendMessageWorker(ctx)
	c.updateMetrics(ctx)
	c.runGenTasks(ctx)
	return c
}

func (c *eventBroker) sendWatermark(
	ctx context.Context,
	server node.ID,
	dispatcherID common.DispatcherID,
	watermark uint64,
	counter prometheus.Counter,
) {
	resolvedEvent := newWrapResolvedEvent(
		server,
		common.ResolvedEvent{
			DispatcherID: dispatcherID,
			ResolvedTs:   watermark})
	select {
	case <-ctx.Done():
		return
	case c.messageCh <- resolvedEvent:
		if counter != nil {
			counter.Inc()
		}
	}

}

func (c *eventBroker) runScanWorker(ctx context.Context) {
	for i := 0; i < c.scanWorkerCount; i++ {
		taskCh := c.taskPool.popTask(i)
		c.wg.Add(1)
		go func() {
			defer c.wg.Done()
			for {
				select {
				case <-ctx.Done():
					return
				case task := <-taskCh:
					c.doScan(ctx, task)
				}
			}
		}()
	}
}

func (c *eventBroker) runGenTasks(ctx context.Context) {
	c.wg.Add(1)
	go func() {
		defer c.wg.Done()
		for {
			select {
			case <-ctx.Done():
				return
			case s := <-c.notifyCh:
				s.dispatchers.RLock()
				for _, stat := range s.dispatchers.m {
<<<<<<< HEAD
					c.ds.In() <- scanTask{
=======
					// todo: it looks `scanTask` is redundant, simply put `dispatcherStat` into the channel is enough
					// remove the `scanTask`, reduce the complexity and memory allocation here.
					c.taskPool.pushTask(&scanTask{
>>>>>>> d5857127
						dispatcherStat: stat,
					}
				}
				s.dispatchers.RUnlock()
			}
		}
	}()
}

// TODO: maybe event driven model is better. It is coupled with the detail implementation of
// the schemaStore, we will refactor it later.
func (c *eventBroker) tickTableTriggerDispatchers(ctx context.Context) {
	c.wg.Add(1)
	go func() {
		defer c.wg.Done()
		ticker := time.NewTicker(time.Millisecond * 300)
		defer ticker.Stop()
		for {
			select {
			case <-ctx.Done():
				return
			case <-ticker.C:
				c.tableTriggerDispatchers.Range(func(key, value interface{}) bool {
					dispatcher := value.(*dispatcherStat)
					startTs := dispatcher.watermark.Load()
					remoteID := node.ID(dispatcher.info.GetServerID())
					// TODO: maybe limit 1 is enough.
					ddlEvents, endTs, err := c.schemaStore.FetchTableTriggerDDLEvents(dispatcher.filter, startTs, 10)
					if err != nil {
						log.Panic("get table trigger events failed", zap.Error(err))
					}
					for _, e := range ddlEvents {
						c.sendDDL(ctx, remoteID, e, dispatcher)
					}
					// After all the events are sent, we send the watermark to the dispatcher.
					c.sendWatermark(ctx, remoteID, dispatcher.info.GetID(), endTs, dispatcher.metricEventServiceSendResolvedTsCount)
					dispatcher.watermark.Store(endTs)
					return true
				})
			}
		}
	}()
}

func (c *eventBroker) sendDDL(ctx context.Context, remoteID node.ID, e common.DDLEvent, d *dispatcherStat) {
	e.DispatcherID = d.info.GetID()
	ddlEvent := newWrapDDLEvent(remoteID, &e)
	select {
	case <-ctx.Done():
		return
	case c.messageCh <- ddlEvent:
		d.metricEventServiceSendDDLCount.Inc()
	}
}

<<<<<<< HEAD
func (c *eventBroker) wakeDispatcher(dispatcherID common.DispatcherID) {
	c.ds.Wake() <- dispatcherID
}

// checkNeedScan checks if the dispatcher needs to scan the event store.
// If the dispatcher needs to scan the event store, it returns true.
// If the dispatcher does not need to scan the event store, it
// 1. send the watermark to the dispatcher
// 2. push the task to the task pool
func (c *eventBroker) checkNeedScan(task scanTask) (bool, *common.DataRange, []common.DDLEvent) {
=======
// TODO: handle error properly.
func (c *eventBroker) doScan(ctx context.Context, task *scanTask) {
>>>>>>> d5857127
	dataRange, needScan := task.dispatcherStat.getDataRange()
	if !needScan {
		return false, dataRange, nil
	}
	ddlEvents, endTs, err := c.schemaStore.FetchTableDDLEvents(dataRange.Span.TableID, dataRange.StartTs, dataRange.EndTs)
	if err != nil {
		log.Panic("get ddl events failed", zap.Error(err))
	}
	if endTs < dataRange.EndTs {
		dataRange.EndTs = endTs
	}

	if dataRange.EndTs <= dataRange.StartTs {
		return false, dataRange, nil
	}

	// The dispatcher has no new events. In such case, we don't need to scan the event store.
	// We just send the watermark to the dispatcher.
	if dataRange.StartTs >= task.dispatcherStat.spanSubscription.maxEventCommitTs.Load() {
		remoteID := node.ID(task.dispatcherStat.info.GetServerID())
		dispatcherID := task.dispatcherStat.info.GetID()
		// send the watermark to the dispatcher
		for _, e := range ddlEvents {
			c.sendDDL(remoteID, e, task.dispatcherStat)
		}
		c.sendWatermark(remoteID, dispatcherID, dataRange.EndTs, task.dispatcherStat.metricEventServiceSendResolvedTsCount)
		task.dispatcherStat.watermark.Store(dataRange.EndTs)
		c.wakeDispatcher(dispatcherID)
		return false, dataRange, nil
	}

	return true, dataRange, ddlEvents
}

// TODO: handle error properly.
func (c *eventBroker) doScan(task scanTask) {
	start := time.Now()
	needScan, dataRange, ddlEvents := c.checkNeedScan(task)
	if !needScan {
		return
	}
	remoteID := node.ID(task.dispatcherStat.info.GetServerID())
	dispatcherID := task.dispatcherStat.info.GetID()
	ddlEvents, endTs, err := c.schemaStore.FetchTableDDLEvents(dataRange.Span.TableID, dataRange.StartTs, dataRange.EndTs)
	if err != nil {
		log.Panic("get ddl events failed", zap.Error(err))
	}
	if endTs < dataRange.EndTs {
		dataRange.EndTs = endTs
	}

	if dataRange.EndTs <= dataRange.StartTs {
		return
	}

	// After all the events are sent, we need to
	// drain the ddlEvents and wake up the dispatcher.
	defer func() {
		for _, e := range ddlEvents {
			c.sendDDL(ctx, remoteID, e, task.dispatcherStat)
		}
<<<<<<< HEAD
		c.wakeDispatcher(dispatcherID)
=======
		// After all the events are sent, we send the watermark to the dispatcher.
		c.sendWatermark(ctx, remoteID, dispatcherID, dataRange.EndTs, task.dispatcherStat.metricEventServiceSendResolvedTsCount)
		task.dispatcherStat.watermark.Store(dataRange.EndTs)
>>>>>>> d5857127
	}()

	//2. Get event iterator from eventStore.
	iter, err := c.eventStore.GetIterator(dispatcherID, dataRange)
	if err != nil {
		log.Panic("read events failed", zap.Error(err))
	}
	defer func() {
		eventCount, _ := iter.Close()
		if eventCount != 0 {
			task.dispatcherStat.metricSorterOutputEventCountKV.Add(float64(eventCount))
		}
	}()
	sendTxn := func(t *common.DMLEvent) {
		if t != nil {
			for len(ddlEvents) > 0 && t.CommitTs > ddlEvents[0].FinishedTs {
				c.sendDDL(ctx, remoteID, ddlEvents[0], task.dispatcherStat)
				ddlEvents = ddlEvents[1:]
			}
			c.messageCh <- newWrapTxnEvent(remoteID, t)
			task.dispatcherStat.watermark.Store(t.CommitTs)
			task.dispatcherStat.metricEventServiceSendKvCount.Add(float64(t.Len()))
		}
	}

	// 3. Send the events to the dispatcher.
	var txnEvent *common.DMLEvent
	for {
		//Node: The first event of the txn must return isNewTxn as true.
		e, isNewTxn, err := iter.Next()
		if err != nil {
			log.Panic("read events failed", zap.Error(err))
		}
		if e == nil {
			// Send the last txnEvent to the dispatcher.
			sendTxn(txnEvent)
			c.metricScanEventDuration.Observe(time.Since(start).Seconds())
			return
		}
		if e.CRTs < task.dispatcherStat.watermark.Load() {
			// If the commitTs of the event is less than the watermark of the dispatcher,
			// there are some bugs in the eventStore.
			log.Panic("should never Happen", zap.Uint64("commitTs", e.CRTs), zap.Uint64("watermark", task.dispatcherStat.watermark.Load()))
		}
		if isNewTxn {
			sendTxn(txnEvent)
			tableID := task.dispatcherStat.info.GetTableSpan().TableID
			tableInfo, err := c.schemaStore.GetTableInfo(tableID, e.CRTs-1)
			if err != nil {
				// FIXME handle the error
				log.Panic("get table info failed", zap.Error(err))
			}
			txnEvent = common.NewDMLEvent(dispatcherID, tableID, e.StartTs, e.CRTs, tableInfo)
		}
		txnEvent.AppendRow(e, c.mounter.DecodeToChunk)
	}
}

func (c *eventBroker) runSendMessageWorker(ctx context.Context) {
	c.wg.Add(1)
	flushResolvedTsTicker := time.NewTicker(time.Millisecond * 300)
	// Use a single goroutine to send the messages in order.
	go func() {
		defer c.wg.Done()
		defer flushResolvedTsTicker.Stop()
		for {
			select {
			case <-ctx.Done():
				return
			case m := <-c.messageCh:
				if m.msgType == common.TypeResolvedEvent {
					// The message is a watermark, we need to cache it, and send it to the dispatcher
					// when the dispatcher is registered.
					c.handleResolvedTs(ctx, m)
					continue
				}
				tMsg := messaging.NewSingleTargetMessage(
					m.serverID,
					messaging.EventCollectorTopic,
					m.e)
				c.flushResolvedTs(ctx, m.serverID)
				c.sendMsg(ctx, tMsg)
			case <-flushResolvedTsTicker.C:
				for serverID := range c.resolvedTsCaches {
					c.flushResolvedTs(ctx, serverID)
				}
			}
		}
	}()
}

func (c *eventBroker) handleResolvedTs(ctx context.Context, m wrapEvent) {
	cache, ok := c.resolvedTsCaches[m.serverID]
	if !ok {
		cache = newResolvedTsCache(resolvedTsCacheSize)
		c.resolvedTsCaches[m.serverID] = cache
	}
	cache.add(*m.e.(*common.ResolvedEvent))
	if cache.isFull() {
		c.flushResolvedTs(ctx, m.serverID)
	}
}

func (c *eventBroker) flushResolvedTs(ctx context.Context, serverID node.ID) {
	cache, ok := c.resolvedTsCaches[serverID]
	if !ok || cache.len == 0 {
		return
	}
	msg := &common.BatchResolvedEvent{}
	msg.Events = append(msg.Events, cache.getAll()...)
	tMsg := messaging.NewSingleTargetMessage(
		serverID,
		messaging.EventCollectorTopic,
		msg)
	c.sendMsg(ctx, tMsg)
}

func (c *eventBroker) sendMsg(ctx context.Context, tMsg *messaging.TargetMessage) {
	start := time.Now()
	// Send the message to messageCenter. Retry if to send failed.
	for {
		select {
		case <-ctx.Done():
			return
		default:
		}
		// Send the message to the dispatcher.
		err := c.msgSender.SendEvent(tMsg)
		// todo: errors should be distinguished here, only retry if congested ?
		if err != nil {
			log.Debug("send message failed, retry it", zap.Error(err))
			// Wait for a while and retry to avoid the dropped message flood.
			time.Sleep(time.Millisecond * 10)
			continue
		}
		metricEventServiceSendEventDuration.Observe(time.Since(start).Seconds())
		break
	}
}

func (c *eventBroker) updateMetrics(ctx context.Context) {
	c.wg.Add(1)
	ticker := time.NewTicker(time.Second * 10)
	go func() {
		defer c.wg.Done()
		log.Info("update metrics goroutine is started")
		for {
			select {
			case <-ctx.Done():
				log.Info("update metrics goroutine is closing")
				return
			case <-ticker.C:
				pullerMinResolvedTs := uint64(0)
				dispatcherMinWaterMark := uint64(0)
				c.dispatchers.Range(func(key, value interface{}) bool {
					dispatcher := value.(*dispatcherStat)
					resolvedTs := dispatcher.spanSubscription.watermark.Load()
					if pullerMinResolvedTs == 0 || resolvedTs < pullerMinResolvedTs {
						pullerMinResolvedTs = resolvedTs
					}
					watermark := dispatcher.watermark.Load()
					if dispatcherMinWaterMark == 0 || watermark < dispatcherMinWaterMark {
						dispatcherMinWaterMark = watermark
					}
					return true
				})
				if pullerMinResolvedTs == 0 {
					continue
				}
				phyResolvedTs := oracle.ExtractPhysical(pullerMinResolvedTs)
				lag := (oracle.GetPhysical(time.Now()) - phyResolvedTs) / 1e3
				c.metricEventServicePullerResolvedTs.Set(float64(phyResolvedTs))
				c.metricEventServiceResolvedTsLag.Set(float64(lag))

				lag = (oracle.GetPhysical(time.Now()) - oracle.ExtractPhysical(dispatcherMinWaterMark)) / 1e3
				c.metricEventServiceDispatcherResolvedTs.Set(float64(lag))
			}
		}
	}()
}

func (c *eventBroker) close() {
	c.cancel()
	c.wg.Wait()
	c.ds.Close()
}

func (c *eventBroker) onNotify(s *spanSubscription, watermark uint64) {
	s.onSubscriptionWatermark(watermark)
	c.notifyCh <- s
}

func (c *eventBroker) addDispatcher(info DispatcherInfo) {
	filterConfig := info.GetFilterConfig()
	filter, err := filter.NewFilter(filterConfig, "", false)
	if err != nil {
		log.Panic("create filter failed", zap.Error(err), zap.Any("filterConfig", filterConfig))
	}

	defer c.metricDispatcherCount.Inc()
	start := time.Now()
	id := info.GetID()
	span := info.GetTableSpan()
	startTs := info.GetStartTs()
	spanSubscription, ok := c.spans[span.TableID]
	if !ok {
		spanSubscription = newSpanSubscription(span, startTs)
		c.spans[span.TableID] = spanSubscription
	}
	dispatcher := newDispatcherStat(startTs, info, spanSubscription, filter)
	if span.Equal(heartbeatpb.DDLSpan) {
		c.tableTriggerDispatchers.Store(id, dispatcher)
		log.Info("table trigger dispatcher register acceptor", zap.Uint64("clusterID", c.tidbClusterID),
			zap.Any("acceptorID", id), zap.Int64("tableID", span.TableID),
			zap.Uint64("startTs", startTs), zap.Duration("brokerRegisterDuration", time.Since(start)))
		return
	}

	c.dispatchers.Store(id, dispatcher)
	brokerRegisterDuration := time.Since(start)

	start = time.Now()
	c.eventStore.RegisterDispatcher(
		id,
		span,
		info.GetStartTs(),
		dispatcher.spanSubscription.onNewEvent,
		func(watermark uint64) { c.onNotify(dispatcher.spanSubscription, watermark) },
	)
	c.schemaStore.RegisterTable(span.GetTableID(), info.GetStartTs())
	eventStoreRegisterDuration := time.Since(start)
	c.ds.AddPath(id, c)

	log.Info("register acceptor", zap.Uint64("clusterID", c.tidbClusterID),
		zap.Any("acceptorID", id), zap.Int64("tableID", span.TableID),
		zap.Uint64("startTs", startTs), zap.Duration("brokerRegisterDuration", brokerRegisterDuration),
		zap.Duration("eventStoreRegisterDuration", eventStoreRegisterDuration))
}

func (c *eventBroker) removeDispatcher(dispatcherInfo DispatcherInfo) {
	defer c.metricDispatcherCount.Dec()
	id := dispatcherInfo.GetID()
	stat, ok := c.dispatchers.Load(id)
	if !ok {
		c.tableTriggerDispatchers.Delete(id)
		return
	}
	c.eventStore.UnregisterDispatcher(id, dispatcherInfo.GetTableSpan())
	c.schemaStore.UnregisterTable(dispatcherInfo.GetTableSpan().TableID)
	c.dispatchers.Delete(id)

	spanSubscription := stat.(*dispatcherStat).spanSubscription
	dispatcherCnt := spanSubscription.removeDispatcher(id)
	if dispatcherCnt == 0 {
		delete(c.spans, spanSubscription.span.TableID)
	}
	log.Info("deregister acceptor", zap.Uint64("clusterID", c.tidbClusterID), zap.Any("acceptorID", id))
}

// Store the progress of the dispatcher, and the incremental events stats.
// Those information will be used to decide when will the worker start to handle the push task of this dispatcher.
type dispatcherStat struct {
	info             DispatcherInfo
	filter           filter.Filter
	spanSubscription *spanSubscription
	// The watermark of the events that have been sent to the dispatcher.
	watermark atomic.Uint64
	// The index of the task queue channel in the taskPool.
	// We need to make sure the tasks of the same dispatcher are sent to the same task queue
	// so that it will be handled by the same scan worker. To ensure all events of the dispatcher
	// are sent in order.
	workerIndex int

	metricSorterOutputEventCountKV        prometheus.Counter
	metricEventServiceSendKvCount         prometheus.Counter
	metricEventServiceSendDDLCount        prometheus.Counter
	metricEventServiceSendResolvedTsCount prometheus.Counter
}

func newDispatcherStat(
	startTs uint64, info DispatcherInfo,
	subscription *spanSubscription, filter filter.Filter,
) *dispatcherStat {
	namespace, id := info.GetChangefeedID()
	dispStat := &dispatcherStat{
		info:             info,
		filter:           filter,
		spanSubscription: subscription,

		metricSorterOutputEventCountKV:        metrics.SorterOutputEventCount.WithLabelValues(namespace, id, "kv"),
		metricEventServiceSendKvCount:         metrics.EventServiceSendEventCount.WithLabelValues(namespace, id, "kv"),
		metricEventServiceSendDDLCount:        metrics.EventServiceSendEventCount.WithLabelValues(namespace, id, "ddl"),
		metricEventServiceSendResolvedTsCount: metrics.EventServiceSendEventCount.WithLabelValues(namespace, id, "resolved_ts"),
	}
	dispStat.watermark.Store(startTs)
	// todo: it looks this can be simplified to round-robin.
	hasher := crc32.NewIEEE()
	hasher.Write(info.GetID().Marshal())
	dispStat.workerIndex = int(hasher.Sum32() % defaultScanWorkerCount)

	subscription.addDispatcher(dispStat)
	return dispStat
}

func (a *dispatcherStat) getDataRange() (*common.DataRange, bool) {
	r := &common.DataRange{
		Span:    a.info.GetTableSpan(),
		StartTs: a.watermark.Load(),
		EndTs:   a.spanSubscription.watermark.Load(),
	}
	if r.StartTs >= r.EndTs {
		// no kv events within (start, end]
		return r, false
	}
	return r, true
}

// spanSubscription store the latest progress of the table span in the event store.
// And it also stores the dispatchers that want to listen to the events of this table span.
type spanSubscription struct {
	span *heartbeatpb.TableSpan
	// map dispatcherID -> dispatcherStat
	dispatchers struct {
		sync.RWMutex
		m map[common.DispatcherID]*dispatcherStat
	}
	// The watermark of the events that have been stored in the event store.
	watermark  atomic.Uint64
	lastUpdate atomic.Value
	// The commitTs of the latest kv event that has been stored in the event store.
	maxEventCommitTs atomic.Uint64
}

func newSpanSubscription(span *heartbeatpb.TableSpan, startTs uint64) *spanSubscription {
	s := &spanSubscription{
		span:             span,
		watermark:        atomic.Uint64{},
		lastUpdate:       atomic.Value{},
		maxEventCommitTs: atomic.Uint64{},
	}
	s.watermark.Store(startTs)
	s.maxEventCommitTs.Store(startTs)
	s.lastUpdate.Store(time.Now())
	return s
}

func (s *spanSubscription) addDispatcher(stat *dispatcherStat) {
	s.dispatchers.Lock()
	defer s.dispatchers.Unlock()
	if s.dispatchers.m == nil {
		s.dispatchers.m = make(map[common.DispatcherID]*dispatcherStat)
	}
	s.dispatchers.m[stat.info.GetID()] = stat
}

func (s *spanSubscription) removeDispatcher(id common.DispatcherID) int {
	s.dispatchers.Lock()
	defer s.dispatchers.Unlock()
	delete(s.dispatchers.m, id)
	return len(s.dispatchers.m)
}

// onSubscriptionWatermark updates the watermark of the table span and send a notification to notify
// that this table span has new events.
func (s *spanSubscription) onSubscriptionWatermark(watermark uint64) {
	if watermark < s.watermark.Load() {
		return
	}
	s.watermark.Store(watermark)
	s.lastUpdate.Store(time.Now())
}

// onNewEvent is used to track whether there are new events in the event store, so that
// we can skip some unnecessary scan tasks.
// TODO: consider to use a better way to reduce the contention of the lock, maybe it is
// not necessary to update the maxEventCommitTs for every event.
func (s *spanSubscription) onNewEvent(raw *common.RawKVEntry) {
	if raw == nil {
		return
	}
	util.MustCompareAndMonotonicIncrease(&s.maxEventCommitTs, raw.CRTs)
}

type scanTask struct {
	dispatcherStat *dispatcherStat
}

type scanTaskQueue struct {
	// pendingTaskQueue is used to store the tasks that are waiting to be handled by the scan workers.
	// The length of the pendingTaskQueue is equal to the number of the scan workers.
	pendingTaskQueue []chan scanTask
}

func newScanTaskPool() *scanTaskQueue {
	res := &scanTaskQueue{
		pendingTaskQueue: make([]chan scanTask, defaultScanWorkerCount),
	}
	for i := 0; i < defaultScanWorkerCount; i++ {
		res.pendingTaskQueue[i] = make(chan scanTask, defaultChannelSize)
	}
	return res
}

// pushTask pushes a task to the pool,
// and merge the task if the task is overlapped with the existing tasks.
func (p *scanTaskQueue) pushTask(task scanTask) {
	select {
	case p.pendingTaskQueue[task.dispatcherStat.workerIndex] <- task:
	default:
		// If the queue is full, we just drop the task
	}
}

func (p *scanTaskQueue) popTask(chanIndex int) <-chan scanTask {
	return p.pendingTaskQueue[chanIndex]
}

type wrapEvent struct {
	serverID node.ID
	e        messaging.IOTypeT
	msgType  int
}

func newWrapTxnEvent(serverID node.ID, e *common.DMLEvent) wrapEvent {
	return wrapEvent{
		serverID: serverID,
		e:        e,
		msgType:  common.TypeDMLEvent,
	}
}

func newWrapResolvedEvent(serverID node.ID, e common.ResolvedEvent) wrapEvent {
	return wrapEvent{
		serverID: serverID,
		e:        &e,
		msgType:  common.TypeResolvedEvent,
	}
}

func newWrapDDLEvent(serverID node.ID, e *common.DDLEvent) wrapEvent {
	return wrapEvent{
		serverID: serverID,
		e:        e,
		msgType:  common.TypeDDLEvent,
	}
}

// resolvedTsCache is used to cache the resolvedTs events.
// We use it instead of a primitive slice to reduce the allocation
// of the memory and reduce the GC pressure.
type resolvedTsCache struct {
	cache []common.ResolvedEvent
	// len is the number of the events in the cache.
	len int
	// limit is the max number of the events that the cache can store.
	limit int
}

func newResolvedTsCache(limit int) *resolvedTsCache {
	return &resolvedTsCache{
		cache: make([]common.ResolvedEvent, limit),
		limit: limit,
	}
}

func (c *resolvedTsCache) add(e common.ResolvedEvent) {
	c.cache[c.len] = e
	c.len++
}

func (c *resolvedTsCache) isFull() bool {
	return c.len >= c.limit
}

func (c *resolvedTsCache) getAll() []common.ResolvedEvent {
	res := c.cache[:c.len]
	c.reset()
	return res
}

func (c *resolvedTsCache) reset() {
	c.len = 0
}<|MERGE_RESOLUTION|>--- conflicted
+++ resolved
@@ -182,13 +182,7 @@
 			case s := <-c.notifyCh:
 				s.dispatchers.RLock()
 				for _, stat := range s.dispatchers.m {
-<<<<<<< HEAD
 					c.ds.In() <- scanTask{
-=======
-					// todo: it looks `scanTask` is redundant, simply put `dispatcherStat` into the channel is enough
-					// remove the `scanTask`, reduce the complexity and memory allocation here.
-					c.taskPool.pushTask(&scanTask{
->>>>>>> d5857127
 						dispatcherStat: stat,
 					}
 				}
@@ -244,7 +238,6 @@
 	}
 }
 
-<<<<<<< HEAD
 func (c *eventBroker) wakeDispatcher(dispatcherID common.DispatcherID) {
 	c.ds.Wake() <- dispatcherID
 }
@@ -254,11 +247,7 @@
 // If the dispatcher does not need to scan the event store, it
 // 1. send the watermark to the dispatcher
 // 2. push the task to the task pool
-func (c *eventBroker) checkNeedScan(task scanTask) (bool, *common.DataRange, []common.DDLEvent) {
-=======
-// TODO: handle error properly.
-func (c *eventBroker) doScan(ctx context.Context, task *scanTask) {
->>>>>>> d5857127
+func (c *eventBroker) checkNeedScan(ctx context.Context, task scanTask) (bool, *common.DataRange, []common.DDLEvent) {
 	dataRange, needScan := task.dispatcherStat.getDataRange()
 	if !needScan {
 		return false, dataRange, nil
@@ -282,9 +271,9 @@
 		dispatcherID := task.dispatcherStat.info.GetID()
 		// send the watermark to the dispatcher
 		for _, e := range ddlEvents {
-			c.sendDDL(remoteID, e, task.dispatcherStat)
-		}
-		c.sendWatermark(remoteID, dispatcherID, dataRange.EndTs, task.dispatcherStat.metricEventServiceSendResolvedTsCount)
+			c.sendDDL(ctx, remoteID, e, task.dispatcherStat)
+		}
+		c.sendWatermark(ctx, remoteID, dispatcherID, dataRange.EndTs, task.dispatcherStat.metricEventServiceSendResolvedTsCount)
 		task.dispatcherStat.watermark.Store(dataRange.EndTs)
 		c.wakeDispatcher(dispatcherID)
 		return false, dataRange, nil
@@ -294,9 +283,9 @@
 }
 
 // TODO: handle error properly.
-func (c *eventBroker) doScan(task scanTask) {
+func (c *eventBroker) doScan(ctx context.Context, task scanTask) {
 	start := time.Now()
-	needScan, dataRange, ddlEvents := c.checkNeedScan(task)
+	needScan, dataRange, ddlEvents := c.checkNeedScan(ctx, task)
 	if !needScan {
 		return
 	}
@@ -320,13 +309,7 @@
 		for _, e := range ddlEvents {
 			c.sendDDL(ctx, remoteID, e, task.dispatcherStat)
 		}
-<<<<<<< HEAD
 		c.wakeDispatcher(dispatcherID)
-=======
-		// After all the events are sent, we send the watermark to the dispatcher.
-		c.sendWatermark(ctx, remoteID, dispatcherID, dataRange.EndTs, task.dispatcherStat.metricEventServiceSendResolvedTsCount)
-		task.dispatcherStat.watermark.Store(dataRange.EndTs)
->>>>>>> d5857127
 	}()
 
 	//2. Get event iterator from eventStore.

--- conflicted
+++ resolved
@@ -615,11 +615,7 @@
 	if d.onSubscriptionResolvedTs(resolvedTs) {
 		// Note: don't block the caller of this function.
 		select {
-<<<<<<< HEAD
 		case c.ds.In(d.id) <- newScanTask(d):
-=======
-		case c.ds.In(d.info.GetID()) <- newScanTask(d):
->>>>>>> b4338d7c
 		default:
 			metricEventBrokerDropNotificationCount.Inc()
 		}

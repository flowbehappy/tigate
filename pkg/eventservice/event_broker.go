package eventservice

import (
	"context"
	"runtime"
	"strconv"
	"sync"
	"sync/atomic"
	"time"

	"github.com/pingcap/log"
	"github.com/pingcap/ticdc/heartbeatpb"
	"github.com/pingcap/ticdc/logservice/eventstore"
	"github.com/pingcap/ticdc/logservice/schemastore"
	"github.com/pingcap/ticdc/pkg/apperror"
	"github.com/pingcap/ticdc/pkg/common"
	"github.com/pingcap/ticdc/pkg/filter"
	"github.com/pingcap/ticdc/pkg/messaging"
	"github.com/pingcap/ticdc/pkg/metrics"
	"github.com/pingcap/ticdc/pkg/node"
	"github.com/pingcap/ticdc/utils/dynstream"
	"github.com/pingcap/tiflow/pkg/util"
	"github.com/prometheus/client_golang/prometheus"
	"github.com/tikv/client-go/v2/oracle"

	pevent "github.com/pingcap/ticdc/pkg/common/event"
	"go.uber.org/zap"
)

const (
	resolvedTsCacheSize = 8192
	streamCount         = 8
)

var metricEventServiceSendEventDuration = metrics.EventServiceSendEventDuration.WithLabelValues("txn")
var metricEventBrokerDropTaskCount = metrics.EventServiceDropScanTaskCount
var metricEventBrokerScanTaskCount = metrics.EventServiceScanTaskCount
var metricScanTaskQueueDuration = metrics.EventServiceScanTaskQueueDuration
var metricEventBrokerTaskHandleDuration = metrics.EventServiceTaskHandleDuration
var metricEventBrokerPendingScanTaskCount = metrics.EventServicePendingScanTaskCount
var metricEventBrokerDSPendingQueueLen = metrics.DynamicStreamPendingQueueLen.WithLabelValues("event-broker")
var metricEventBrokerDSChannelSize = metrics.DynamicStreamEventChanSize.WithLabelValues("event-broker")

// eventBroker get event from the eventStore, and send the event to the dispatchers.
// Every TiDB cluster has a eventBroker.
// All span subscriptions and dispatchers of the TiDB cluster are managed by the eventBroker.
type eventBroker struct {
	// tidbClusterID is the ID of the TiDB cluster this eventStore belongs to.
	tidbClusterID uint64
	// eventStore is the source of the events, eventBroker get the events from the eventStore.
	eventStore  eventstore.EventStore
	schemaStore schemastore.SchemaStore
	// todo: only one mounter, this may become the bottleneck affect the throughput performance
	mounter pevent.Mounter
	// msgSender is used to send the events to the dispatchers.
	msgSender messaging.MessageSender

	// All the dispatchers that register to the eventBroker.
	dispatchers sync.Map
	// dispatcherID -> dispatcherStat map, track all table trigger dispatchers.
	tableTriggerDispatchers sync.Map
	// taskPool is used to store the scan tasks and merge the tasks of same dispatcher.
	// TODO: Make it support merge the tasks of the same table span, even if the tasks are from different dispatchers.
	taskQueue chan scanTask

	// GID here is the internal changefeedID, use to identify the area of the dispatcher.
	ds dynstream.DynamicStream[common.GID, common.DispatcherID, scanTask, *eventBroker, *dispatcherEventsHandler]

	// scanWorkerCount is the number of the scan workers to spawn.
	scanWorkerCount int

	// messageCh is used to receive message from the scanWorker,
	// and a goroutine is responsible for sending the message to the dispatchers.
	messageCh []chan wrapEvent

	// wg is used to spawn the goroutines.
	wg *sync.WaitGroup
	// cancel is used to cancel the goroutines spawned by the eventBroker.
	cancel context.CancelFunc

	metricDispatcherCount                prometheus.Gauge
	metricEventServiceReceivedResolvedTs prometheus.Gauge
	metricEventServiceSentResolvedTs     prometheus.Gauge
	metricEventServiceResolvedTsLag      prometheus.Gauge
	metricScanEventDuration              prometheus.Observer
}

type pathHasher struct {
}

func (h pathHasher) HashPath(path common.DispatcherID) uint64 {
	return (common.GID)(path).FastHash()
}

func newEventBroker(
	ctx context.Context,
	id uint64,
	eventStore eventstore.EventStore,
	schemaStore schemastore.SchemaStore,
	mc messaging.MessageSender,
	tz *time.Location,
) *eventBroker {
	ctx, cancel := context.WithCancel(ctx)
	wg := &sync.WaitGroup{}

	option := dynstream.NewOption()
<<<<<<< HEAD
	ds := dynstream.NewDynamicStream(&dispatcherEventsHandler{}, option)
=======
	// option.InputBufferSize = 1024 * 1024 / streamCount // 1 Million
	option.InputBufferSize = 100000
	ds := dynstream.NewParallelDynamicStream(streamCount, pathHasher{}, &dispatcherEventsHandler{}, option)
>>>>>>> aa3848b4
	ds.Start()

	messageWorkerCount := runtime.NumCPU()
	if messageWorkerCount < streamCount {
		messageWorkerCount = streamCount
	}

	//conf := config.GetGlobalServerConfig().Debug.EventService

	c := &eventBroker{
		tidbClusterID:           id,
		eventStore:              eventStore,
		mounter:                 pevent.NewMounter(tz),
		schemaStore:             schemaStore,
		dispatchers:             sync.Map{},
		tableTriggerDispatchers: sync.Map{},
		msgSender:               mc,
		taskQueue:               make(chan scanTask, 8192),
		scanWorkerCount:         defaultScanWorkerCount,
		ds:                      ds,
		messageCh:               make([]chan wrapEvent, messageWorkerCount),
		cancel:                  cancel,
		wg:                      wg,

		metricDispatcherCount:                metrics.EventServiceDispatcherGauge.WithLabelValues(strconv.FormatUint(id, 10)),
		metricEventServiceReceivedResolvedTs: metrics.EventServiceResolvedTsGauge,
		metricEventServiceResolvedTsLag:      metrics.EventServiceResolvedTsLagGauge.WithLabelValues("received"),
		metricEventServiceSentResolvedTs:     metrics.EventServiceResolvedTsLagGauge.WithLabelValues("sent"),
		metricScanEventDuration:              metrics.EventServiceScanDuration,
	}

	for i := 0; i < messageWorkerCount; i++ {
		c.messageCh[i] = make(chan wrapEvent, defaultChannelSize)
	}

	c.runScanWorker(ctx)
	c.tickTableTriggerDispatchers(ctx)
	c.logUnresetDispatchers(ctx)
	for i := 0; i < messageWorkerCount; i++ {
		c.runSendMessageWorker(ctx, i)
	}
	c.updateMetrics(ctx)
	// c.updateDispatcherSendTs(ctx)
	log.Info("new event broker created", zap.Uint64("id", id))
	return c
}

func (c *eventBroker) sendWatermark(
	server node.ID,
	d *dispatcherStat,
	watermark uint64,
	counter prometheus.Counter,
) {
	c.emitSyncPointEventIfNeeded(watermark, d, server)
	re := pevent.NewResolvedEvent(watermark, d.id)
	resolvedEvent := newWrapResolvedEvent(
		server,
		re,
		d.getEventSenderState())
	c.getMessageCh(d.workerIndex) <- resolvedEvent
	// select {
	// case c.getMessageCh(d.workerIndex) <- resolvedEvent:
	// 	if counter != nil {
	// 		counter.Inc()
	// 	}
	// default:
	// 	metricEventBrokerDropResolvedTsCount.Inc()
	// }
}

func (c *eventBroker) sendReadyEvent(
	server node.ID,
	d *dispatcherStat,
) {
	event := pevent.NewReadyEvent(d.info.GetID())
	wrapEvent := newWrapReadyEvent(server, event)

	select {
	case c.getMessageCh(d.workerIndex) <- wrapEvent:
	default:
	}
}

func (c *eventBroker) sendNotReusableEvent(
	server node.ID,
	d *dispatcherStat,
) {
	event := pevent.NewNotReusableEvent(d.info.GetID())
	wrapEvent := newWrapNotReusableEvent(server, event)

	// must success unless we can do retry later
	c.getMessageCh(d.workerIndex) <- wrapEvent
}

func (c *eventBroker) getMessageCh(workerIndex int) chan wrapEvent {
	return c.messageCh[workerIndex]
}

func (c *eventBroker) runScanWorker(ctx context.Context) {
	c.wg.Add(c.scanWorkerCount)
	for i := 0; i < c.scanWorkerCount; i++ {
		go func() {
			defer c.wg.Done()
			for {
				select {
				case <-ctx.Done():
					return
				case task := <-c.taskQueue:
					c.doScan(ctx, task)
				}
			}
		}()
	}
}

// TODO: maybe event driven model is better. It is coupled with the detail implementation of
// the schemaStore, we will refactor it later.
func (c *eventBroker) tickTableTriggerDispatchers(ctx context.Context) {
	c.wg.Add(1)
	go func() {
		defer c.wg.Done()
		ticker := time.NewTicker(time.Millisecond * 50)
		defer ticker.Stop()
		for {
			select {
			case <-ctx.Done():
				return
			case <-ticker.C:
				c.tableTriggerDispatchers.Range(func(key, value interface{}) bool {
					dispatcherStat := value.(*dispatcherStat)
					if dispatcherStat.resetTs.Load() == 0 {
						c.sendReadyEvent(node.ID(dispatcherStat.info.GetServerID()), dispatcherStat)
						return true
					}
					if !dispatcherStat.isInitialized.Load() {
						dispatcherStat.seq.Store(0)
						e := pevent.NewHandshakeEvent(
							dispatcherStat.id,
							dispatcherStat.startTs,
							dispatcherStat.seq.Add(1),
							nil)
						wrapE := wrapEvent{
							serverID: node.ID(dispatcherStat.info.GetServerID()),
							e:        e,
							msgType:  pevent.TypeHandshakeEvent,
							postSendFunc: func() {
								dispatcherStat.isInitialized.Store(true)
							},
						}
						c.getMessageCh(dispatcherStat.workerIndex) <- wrapE
						return true
					}

					startTs := dispatcherStat.watermark.Load()
					remoteID := node.ID(dispatcherStat.info.GetServerID())
					// TODO: maybe limit 1 is enough.
					ddlEvents, endTs, err := c.schemaStore.FetchTableTriggerDDLEvents(dispatcherStat.filter, startTs, 100)
					if err != nil {
						log.Panic("get table trigger events failed", zap.Error(err))
					}
					for _, e := range ddlEvents {
						c.sendDDL(ctx, remoteID, e, dispatcherStat)
					}
					if endTs > startTs {
						// After all the events are sent, we send the watermark to the dispatcher.
						c.sendWatermark(remoteID, dispatcherStat, endTs, dispatcherStat.metricEventServiceSendResolvedTsCount)
						dispatcherStat.watermark.Store(endTs)
					}
					return true
				})
			}
		}
	}()
}

func (c *eventBroker) logUnresetDispatchers(ctx context.Context) {
	c.wg.Add(1)
	go func() {
		defer c.wg.Done()
		ticker := time.NewTicker(1 * time.Minute)
		defer ticker.Stop()
		for {
			select {
			case <-ctx.Done():
				return
			case <-ticker.C:
				c.dispatchers.Range(func(key, value interface{}) bool {
					dispatcher := value.(*dispatcherStat)
					if dispatcher.resetTs.Load() == 0 {
						log.Info("dispatcher not reset", zap.Any("dispatcher", dispatcher.id))
					}
					return true
				})
			}
		}
	}()
}

func (c *eventBroker) sendDDL(ctx context.Context, remoteID node.ID, e pevent.DDLEvent, d *dispatcherStat) {
	c.emitSyncPointEventIfNeeded(e.FinishedTs, d, remoteID)
	e.DispatcherID = d.id
	e.Seq = d.seq.Add(1)
	log.Info("send ddl event to dispatcher", zap.Stringer("dispatcher", d.id), zap.String("query", e.Query), zap.Int64("table", e.TableID), zap.Uint64("commitTs", e.FinishedTs), zap.Uint64("seq", e.Seq))
	ddlEvent := newWrapDDLEvent(remoteID, &e, d.getEventSenderState())
	select {
	case <-ctx.Done():
		return
	case c.getMessageCh(d.workerIndex) <- ddlEvent:
		d.metricEventServiceSendDDLCount.Inc()
	}
}

func (c *eventBroker) wakeDispatcher(dispatcherID common.DispatcherID) {
	c.ds.Wake(dispatcherID) <- dispatcherID
}

// checkNeedScan checks if the dispatcher needs to scan the event store.
// If the dispatcher needs to scan the event store, it returns true.
// If the dispatcher does not need to scan the event store, it send the watermark to the dispatcher
func (c *eventBroker) checkNeedScan(task scanTask) (bool, common.DataRange) {
	if task.resetTs.Load() == 0 {
		remoteID := node.ID(task.info.GetServerID())
		c.sendReadyEvent(remoteID, task)
		log.Info("Send ready event to dispatcher", zap.Stringer("dispatcher", task.id))
		return false, common.DataRange{}
	}

	c.checkAndInitDispatcher(task)

	// 1. Get the data range of the dispatcher.
	dataRange, needScan := task.getDataRange()
	if !needScan {
		return false, dataRange
	}

	// 2. Constrain the data range by the ddl state of the table.
	ddlState := c.schemaStore.GetTableDDLEventState(task.info.GetTableSpan().TableID)
	if ddlState.ResolvedTs < dataRange.EndTs {
		dataRange.EndTs = ddlState.ResolvedTs
	}

	if dataRange.EndTs <= dataRange.StartTs {
		return false, dataRange
	}

	// target ts range: (dataRange.StartTs, dataRange.EndTs]
	ok, dmlState := c.eventStore.GetDispatcherDMLEventState(task.id)
	if !ok {
		return false, dataRange
	}

	if dataRange.StartTs >= dmlState.MaxEventCommitTs && dataRange.StartTs >= ddlState.MaxEventCommitTs {
		// The dispatcher has no new events. In such case, we don't need to scan the event store.
		// We just send the watermark to the dispatcher.
		remoteID := node.ID(task.info.GetServerID())
		c.sendWatermark(remoteID, task, dataRange.EndTs, task.metricEventServiceSendResolvedTsCount)
		task.watermark.Store(dataRange.EndTs)
		return false, dataRange
	}

	// Only scan when the dispatcher is running.
	if !task.isRunning.Load() {
		// If the dispatcher is not running, we also need to send the watermark to the dispatcher.
		// And the resolvedTs should be the last sent watermark.
		resolvedTs := task.watermark.Load()
		remoteID := node.ID(task.info.GetServerID())
		c.sendWatermark(remoteID, task, resolvedTs, task.metricEventServiceSendResolvedTsCount)
		return false, dataRange
	}

	return true, dataRange
}

func (c *eventBroker) checkAndInitDispatcher(task scanTask) {
	if task.isInitialized.Load() {
		return
	}
	// Always reset the seq of the dispatcher to 0 before sending a handshake event.
	task.seq.Store(0)
	wrapE := wrapEvent{
		serverID: node.ID(task.info.GetServerID()),
		e: pevent.NewHandshakeEvent(
			task.id,
			task.watermark.Load(),
			task.seq.Add(1),
			task.startTableInfo.Load()),
		msgType: pevent.TypeHandshakeEvent,
		postSendFunc: func() {
			task.isInitialized.Store(true)
		},
	}
	log.Info("Send handshake event to dispatcher", zap.Uint64("seq", wrapE.e.(*pevent.HandshakeEvent).Seq), zap.Stringer("dispatcher", task.id))
	c.getMessageCh(task.workerIndex) <- wrapE
}

// emitSyncPointEventIfNeeded emits a sync point event if the current ts is greater than the next sync point, and updates the next sync point.
// We need call this function every time we send a event(whether dml/ddl/resolvedTs),
// thus to ensure the sync point event is in correct order for each dispatcher.
func (c *eventBroker) emitSyncPointEventIfNeeded(ts uint64, d *dispatcherStat, remoteID node.ID) {
	if d.enableSyncPoint && ts > d.nextSyncPoint {
		// Send the sync point event.
		syncPointEvent := newWrapSyncPointEvent(
			remoteID,
			&pevent.SyncPointEvent{
				DispatcherID: d.id,
				CommitTs:     ts},
			d.getEventSenderState())
		c.getMessageCh(d.workerIndex) <- syncPointEvent
		d.nextSyncPoint = oracle.GoTimeToTS(oracle.GetTimeFromTS(d.nextSyncPoint).Add(d.syncPointInterval))
	}
}

// TODO: handle error properly.
func (c *eventBroker) doScan(ctx context.Context, task scanTask) {
	task.handle()
	start := time.Now()
	remoteID := node.ID(task.info.GetServerID())
	dispatcherID := task.id

	defer c.wakeDispatcher(dispatcherID)
	// If the target is not ready to send, we don't need to scan the event store.
	// To avoid the useless scan task.
	if !c.msgSender.IsReadyToSend(remoteID) {
		log.Info("The remote target is not ready, skip scan", zap.Stringer("dispatcher", task.id), zap.Stringer("remote", remoteID))
		return
	}

	needScan, dataRange := c.checkNeedScan(task)
	if !needScan {
		return
	}

	// TODO: distinguish only dml or only ddl scenario
	ddlEvents, err := c.schemaStore.FetchTableDDLEvents(dataRange.Span.TableID, task.filter, dataRange.StartTs, dataRange.EndTs)
	if err != nil {
		log.Panic("get ddl events failed", zap.Error(err))
	}

	// After all the events are sent, we need to
	// drain the ddlEvents and wake up the dispatcher.
	defer func() {
		for _, e := range ddlEvents {
			c.sendDDL(ctx, remoteID, e, task)
		}
		task.watermark.Store(dataRange.EndTs)
		// After all the events are sent, we send the watermark to the dispatcher.
		c.sendWatermark(remoteID,
			task,
			dataRange.EndTs,
			task.metricEventServiceSendResolvedTsCount)
	}()

	//2. Get event iterator from eventStore.
	iter, err := c.eventStore.GetIterator(dispatcherID, dataRange)
	if err != nil {
		log.Panic("read events failed", zap.Error(err))
	}
	// TODO: use error to indicate the dispatcher is removed
	if iter == nil {
		return
	}

	defer func() {
		eventCount, _ := iter.Close()
		if eventCount != 0 {
			task.metricSorterOutputEventCountKV.Add(float64(eventCount))
		}
		metricEventBrokerScanTaskCount.Inc()
	}()

	sendDML := func(dml *pevent.DMLEvent) {
		if dml == nil {
			return
		}

		for len(ddlEvents) > 0 && dml.CommitTs > ddlEvents[0].FinishedTs {
			c.sendDDL(ctx, remoteID, ddlEvents[0], task)
			ddlEvents = ddlEvents[1:]
		}
		dml.Seq = task.seq.Add(1)
		c.emitSyncPointEventIfNeeded(dml.CommitTs, task, remoteID)
		c.getMessageCh(task.workerIndex) <- newWrapDMLEvent(remoteID, dml, task.getEventSenderState())
		task.metricEventServiceSendKvCount.Add(float64(dml.Len()))
	}

	// 3. Send the events to the dispatcher.
	var dml *pevent.DMLEvent
	for {
		//Node: The first event of the txn must return isNewTxn as true.
		e, isNewTxn, err := iter.Next()
		if err != nil {
			log.Panic("read events failed", zap.Error(err))
		}
		if e == nil {
			// Send the last dml to the dispatcher.
			sendDML(dml)
			c.metricScanEventDuration.Observe(time.Since(start).Seconds())
			return
		}
		if e.CRTs < task.watermark.Load() {
			// If the commitTs of the event is less than the watermark of the dispatcher,
			// there are some bugs in the eventStore.
			log.Panic("should never Happen", zap.Uint64("commitTs", e.CRTs), zap.Uint64("watermark", task.watermark.Load()))
		}
		if isNewTxn {
			sendDML(dml)
			tableID := task.info.GetTableSpan().TableID
			tableInfo, err := c.schemaStore.GetTableInfo(tableID, e.CRTs-1)
			if err != nil {
				// FIXME handle the error
				log.Panic("get table info failed", zap.Error(err))
			}
			dml = pevent.NewDMLEvent(dispatcherID, tableID, e.StartTs, e.CRTs, tableInfo)
		}
		dml.AppendRow(e, c.mounter.DecodeToChunk)
	}
}

func (c *eventBroker) runSendMessageWorker(ctx context.Context, workerIndex int) {
	c.wg.Add(1)
	flushResolvedTsTicker := time.NewTicker(time.Millisecond * 300)
	resolvedTsCacheMap := make(map[node.ID]*resolvedTsCache)
	go func() {
		defer c.wg.Done()
		defer flushResolvedTsTicker.Stop()
		for {
			select {
			case <-ctx.Done():
				return
			case m := <-c.messageCh[workerIndex]:
				if m.msgType == pevent.TypeResolvedEvent {
					// The message is a watermark, we need to cache it, and send it to the dispatcher
					// when cache is full to reduce the number of messages.
					c.handleResolvedTs(ctx, resolvedTsCacheMap, m)
					continue
				}
				// Check if the dispatcher is initialized, if so, ignore the handshake event.
				if m.msgType == pevent.TypeHandshakeEvent {
					// If the message is a handshake event, we need to reset the dispatcher.
					d, ok := c.getDispatcher(m.getDispatcherID())
					if !ok {
						log.Warn("Get dispatcher failed", zap.Any("dispatcherID", m.getDispatcherID()))
						continue
					} else if d.isInitialized.Load() {
						log.Info("Ignore handshake event since the dispatcher is initialized", zap.Any("dispatcherID", m.getDispatcherID()))
						continue
					}
				}
				tMsg := messaging.NewSingleTargetMessage(
					m.serverID,
					messaging.EventCollectorTopic,
					m.e)
				// Note: we need to flush the resolvedTs cache before sending the message
				// to keep the order of the resolvedTs and the message.
				c.flushResolvedTs(ctx, resolvedTsCacheMap[m.serverID], m.serverID)
				c.sendMsg(ctx, tMsg, m.postSendFunc)
			case <-flushResolvedTsTicker.C:
				for serverID, cache := range resolvedTsCacheMap {
					c.flushResolvedTs(ctx, cache, serverID)
				}
			}
		}
	}()
}

func (c *eventBroker) handleResolvedTs(ctx context.Context, cacheMap map[node.ID]*resolvedTsCache, m wrapEvent) {
	cache, ok := cacheMap[m.serverID]
	if !ok {
		cache = newResolvedTsCache(resolvedTsCacheSize)
		cacheMap[m.serverID] = cache
	}
	cache.add(m.resolvedTsEvent)
	if cache.isFull() {
		c.flushResolvedTs(ctx, cache, m.serverID)
	}
}

func (c *eventBroker) flushResolvedTs(ctx context.Context, cache *resolvedTsCache, serverID node.ID) {
	if cache == nil || cache.len == 0 {
		return
	}
	msg := &pevent.BatchResolvedEvent{}
	msg.Events = append(msg.Events, cache.getAll()...)
	tMsg := messaging.NewSingleTargetMessage(
		serverID,
		messaging.EventCollectorTopic,
		msg)
	c.sendMsg(ctx, tMsg, nil)
}

func (c *eventBroker) sendMsg(ctx context.Context, tMsg *messaging.TargetMessage, postSendMsg func()) {
	start := time.Now()
	congestedRetryInterval := time.Millisecond * 10
	// Send the message to messageCenter. Retry if to send failed.
	for {
		select {
		case <-ctx.Done():
			return
		default:
		}
		// Send the message to the dispatcher.
		err := c.msgSender.SendEvent(tMsg)
		if err != nil {
			appErr, ok := err.(*apperror.AppError)
			if ok && appErr.Type == apperror.ErrorTypeMessageCongested {
				log.Debug("send message failed since the message is congested, retry it laster", zap.Error(err))
				// Wait for a while and retry to avoid the dropped message flood.
				time.Sleep(congestedRetryInterval)
				continue
			} else {
				// Drop the message, and return.
				// If the dispatcher finds the events are not continuous, it will send a reset message.
				// And the broker will send the missed events to the dispatcher again.
				return
			}
		}
		if postSendMsg != nil {
			postSendMsg()
		}
		metricEventServiceSendEventDuration.Observe(time.Since(start).Seconds())
		return
	}
}

func (c *eventBroker) updateMetrics(ctx context.Context) {
	c.wg.Add(1)
	ticker := time.NewTicker(time.Second * 10)
	go func() {
		defer c.wg.Done()
		log.Info("update metrics goroutine is started")
		for {
			select {
			case <-ctx.Done():
				log.Info("update metrics goroutine is closing")
				return
			case <-ticker.C:
				receivedMinResolvedTs := uint64(0)
				sentMinWaterMark := uint64(0)
				c.dispatchers.Range(func(key, value interface{}) bool {
					dispatcher := value.(*dispatcherStat)
					resolvedTs := dispatcher.resolvedTs.Load()
					if receivedMinResolvedTs == 0 || resolvedTs < receivedMinResolvedTs {
						receivedMinResolvedTs = resolvedTs
					}
					watermark := dispatcher.watermark.Load()
					if sentMinWaterMark == 0 || watermark < sentMinWaterMark {
						sentMinWaterMark = watermark
					}
					return true
				})
				if receivedMinResolvedTs == 0 {
					continue
				}
				phyResolvedTs := oracle.ExtractPhysical(receivedMinResolvedTs)
				lag := float64(oracle.GetPhysical(time.Now())-phyResolvedTs) / 1e3
				c.metricEventServiceReceivedResolvedTs.Set(float64(phyResolvedTs))
				c.metricEventServiceResolvedTsLag.Set(lag)
				lag = float64(oracle.GetPhysical(time.Now())-oracle.ExtractPhysical(sentMinWaterMark)) / 1e3
				c.metricEventServiceSentResolvedTs.Set(lag)
				dsMetrics := c.ds.GetMetrics()
				metricEventBrokerDSChannelSize.Set(float64(dsMetrics.EventChanSize))
				metricEventBrokerDSPendingQueueLen.Set(float64(dsMetrics.PendingQueueLen))
				metricEventBrokerPendingScanTaskCount.Set(float64(len(c.taskQueue)))
			}
		}
	}()
}

func (c *eventBroker) updateDispatcherSendTs(ctx context.Context) {
	c.wg.Add(1)
	ticker := time.NewTicker(time.Second * 120)
	go func() {
		defer c.wg.Done()
		log.Info("update dispatcher send ts goroutine is started")
		for {
			select {
			case <-ctx.Done():
				return
			case <-ticker.C:
				c.dispatchers.Range(func(key, value interface{}) bool {
					dispatcher := value.(*dispatcherStat)
					// FIXME: use checkpointTs instead after checkpointTs is correctly updated
					checkpointTs := dispatcher.watermark.Load()
					// TODO: when use checkpointTs, this check can be removed
					if checkpointTs > 0 {
						c.eventStore.UpdateDispatcherCheckpointTs(dispatcher.id, checkpointTs)
					}
					return true
				})
			}
		}
	}()
}

func (c *eventBroker) close() {
	c.cancel()
	c.wg.Wait()
	c.ds.Close()
}

func (c *eventBroker) onNotify(d *dispatcherStat, resolvedTs uint64) {
	if d.onResolvedTs(resolvedTs) {
		// Note: don't block the caller of this function.
		// select {
		// case c.ds.In(d.id) <- newScanTask(d):
		// default:
		// 	metricEventBrokerDropNotificationCount.Inc()
		// }
		if needScan, _ := c.checkNeedScan(d); needScan {
			c.ds.In(d.id) <- d
		}
	}
}

func (c *eventBroker) getDispatcher(id common.DispatcherID) (*dispatcherStat, bool) {
	stat, ok := c.dispatchers.Load(id)
	if !ok {
		stat, ok = c.tableTriggerDispatchers.Load(id)
	}
	if !ok {
		return nil, false
	}
	return stat.(*dispatcherStat), true
}

func (c *eventBroker) addDispatcher(info DispatcherInfo) {
	defer c.metricDispatcherCount.Inc()
	filter := info.GetFilter()

	start := time.Now()
	id := info.GetID()
	span := info.GetTableSpan()
	startTs := info.GetStartTs()
	workerIndex := int((common.GID)(id).Hash(uint64(streamCount)))
	dispatcher := newDispatcherStat(startTs, info, filter, workerIndex)
	if span.Equal(heartbeatpb.DDLSpan) {
		c.tableTriggerDispatchers.Store(id, dispatcher)
		log.Info("table trigger dispatcher register dispatcher", zap.Uint64("clusterID", c.tidbClusterID),
			zap.Any("dispatcherID", id), zap.Int64("tableID", span.TableID),
			zap.Uint64("startTs", startTs), zap.Duration("brokerRegisterDuration", time.Since(start)))
		return
	}

	brokerRegisterDuration := time.Since(start)

	start = time.Now()
	success, err := c.eventStore.RegisterDispatcher(
		id,
		span,
		info.GetStartTs(),
		func(resolvedTs uint64) { c.onNotify(dispatcher, resolvedTs) },
		info.IsOnlyReuse(),
	)
	if err != nil {
		log.Panic("register dispatcher to eventStore failed", zap.Error(err), zap.Any("dispatcherInfo", info))
	}
	if !success {
		if !info.IsOnlyReuse() {
			log.Panic("register dispatcher to eventStore failed",
				zap.Error(err),
				zap.Any("dispatcherInfo", info))
		}
		c.sendNotReusableEvent(node.ID(info.GetServerID()), dispatcher)
		return
	}

	err = c.schemaStore.RegisterTable(span.GetTableID(), info.GetStartTs())
	if err != nil {
		log.Panic("register table to schemaStore failed", zap.Error(err), zap.Int64("tableID", span.TableID), zap.Uint64("startTs", info.GetStartTs()))
	}
	tableInfo, err := c.schemaStore.GetTableInfo(span.GetTableID(), info.GetStartTs())
	if err != nil {
		log.Panic("get table info from schemaStore failed", zap.Error(err), zap.Int64("tableID", span.TableID), zap.Uint64("startTs", info.GetStartTs()))
	}
	dispatcher.updateTableInfo(tableInfo)
	eventStoreRegisterDuration := time.Since(start)

	c.dispatchers.Store(id, dispatcher)

	c.ds.AddPath(id, c, dynstream.AreaSettings{})

	log.Info("register dispatcher", zap.Uint64("clusterID", c.tidbClusterID),
		zap.Any("dispatcherID", id), zap.Int64("tableID", span.TableID),
		zap.Uint64("startTs", startTs), zap.Duration("brokerRegisterDuration", brokerRegisterDuration),
		zap.Duration("eventStoreRegisterDuration", eventStoreRegisterDuration))
}

func (c *eventBroker) removeDispatcher(dispatcherInfo DispatcherInfo) {
	defer c.metricDispatcherCount.Dec()
	id := dispatcherInfo.GetID()
	if _, ok := c.dispatchers.Load(id); !ok {
		c.tableTriggerDispatchers.Delete(id)
		return
	}
	c.ds.RemovePath(id)
	c.eventStore.UnregisterDispatcher(id)
	c.schemaStore.UnregisterTable(dispatcherInfo.GetTableSpan().TableID)
	c.dispatchers.Delete(id)
	log.Info("deregister acceptor", zap.Uint64("clusterID", c.tidbClusterID), zap.Any("acceptorID", id))
}

func (c *eventBroker) pauseDispatcher(dispatcherInfo DispatcherInfo) {
	stat, ok := c.getDispatcher(dispatcherInfo.GetID())
	if !ok {
		return
	}
	log.Info("pause dispatcher", zap.Any("dispatcher", stat.id))
	stat.isRunning.Store(false)
}

func (c *eventBroker) resumeDispatcher(dispatcherInfo DispatcherInfo) {
	stat, ok := c.getDispatcher(dispatcherInfo.GetID())
	if !ok {
		return
	}
	log.Info("resume dispatcher", zap.Any("dispatcher", stat.id), zap.Uint64("checkpointTs", stat.watermark.Load()), zap.Uint64("seq", stat.seq.Load()))
	// Reset the watermark to the startTs of the dispatcherInfo.
	stat.isRunning.Store(true)
}

func (c *eventBroker) resetDispatcher(dispatcherInfo DispatcherInfo) {
	stat, ok := c.getDispatcher(dispatcherInfo.GetID())
	if !ok {
		return
	}
	log.Info("reset dispatcher", zap.Any("dispatcher", stat.id), zap.Uint64("startTs", stat.info.GetStartTs()))
	stat.resetTs.Store(dispatcherInfo.GetStartTs())
	stat.isInitialized.Store(false)
}

// Store the progress of the dispatcher, and the incremental events stats.
// Those information will be used to decide when will the worker start to handle the push task of this dispatcher.
type dispatcherStat struct {
	id common.DispatcherID
	// workerIndex is the index of the worker that this dispatcher belongs to.
	workerIndex int
	info        DispatcherInfo
	// startTableInfo is the table info of the dispatcher when it is registered or reset.
	startTableInfo atomic.Pointer[common.TableInfo]
	filter         filter.Filter
	// The start ts of the dispatcher
	startTs uint64
	// The max resolved ts received from event store.
	resolvedTs atomic.Uint64
	// events <= checkpointTs will not needed by the dispatcher anymore
	// TODO: maintain it
	checkpointTs atomic.Uint64
	// The watermark of the events that have been sent to the dispatcher.
	watermark atomic.Uint64
	// The reset ts send by the dispatcher.
	resetTs atomic.Uint64
	// The seq of the events that have been sent to the dispatcher.
	// It start from 1, and increase by 1 for each event.
	// If the dispatcher is reset, the seq will be set to 1.
	seq atomic.Uint64

	// isRunning is used to indicate whether the dispatcher is running.
	// It will be set to false, after it receives the pause event from the dispatcher.
	// It will be set to true, after it receives the register/resume/reset event from the dispatcher.
	isRunning atomic.Bool
	// isInitialized is used to indicate whether the dispatcher is initialized.
	// It will be set to true, after it sends the handshake event to the dispatcher.
	// It will be set to false, after it receives the reset event from the dispatcher.
	isInitialized atomic.Bool

	// syncpoint related
	enableSyncPoint   bool
	nextSyncPoint     uint64
	syncPointInterval time.Duration

	metricSorterOutputEventCountKV        prometheus.Counter
	metricEventServiceSendKvCount         prometheus.Counter
	metricEventServiceSendDDLCount        prometheus.Counter
	metricEventServiceSendResolvedTsCount prometheus.Counter
}

func newDispatcherStat(
	startTs uint64,
	info DispatcherInfo,
	filter filter.Filter,
	workerIndex int,
) *dispatcherStat {
	changefeedID := info.GetChangefeedID()
	dispStat := &dispatcherStat{
		id:                                    info.GetID(),
		workerIndex:                           workerIndex,
		info:                                  info,
		filter:                                filter,
		startTs:                               startTs,
		metricSorterOutputEventCountKV:        metrics.SorterOutputEventCount.WithLabelValues(changefeedID.Namespace(), changefeedID.Name(), "kv"),
		metricEventServiceSendKvCount:         metrics.EventServiceSendEventCount.WithLabelValues(changefeedID.Namespace(), changefeedID.Name(), "kv"),
		metricEventServiceSendDDLCount:        metrics.EventServiceSendEventCount.WithLabelValues(changefeedID.Namespace(), changefeedID.Name(), "ddl"),
		metricEventServiceSendResolvedTsCount: metrics.EventServiceSendEventCount.WithLabelValues(changefeedID.Namespace(), changefeedID.Name(), "resolved_ts"),
	}
	if info.SyncPointEnabled() {
		dispStat.enableSyncPoint = true
		dispStat.nextSyncPoint = info.GetSyncPointTs()
		dispStat.syncPointInterval = info.GetSyncPointInterval()
	}
	dispStat.resolvedTs.Store(startTs)
	dispStat.checkpointTs.Store(startTs)
	dispStat.watermark.Store(startTs)
	dispStat.isRunning.Store(true)
	return dispStat
}

func (a *dispatcherStat) getEventSenderState() pevent.EventSenderState {
	if a.isRunning.Load() {
		return pevent.EventSenderStateNormal
	}
	return pevent.EventSenderStatePaused
}

func (a *dispatcherStat) updateTableInfo(tableInfo *common.TableInfo) {
	a.startTableInfo.Store(tableInfo)
}

// onResolvedTs try to update the resolved ts of the dispatcher.
func (a *dispatcherStat) onResolvedTs(resolvedTs uint64) bool {
	if resolvedTs < a.resolvedTs.Load() {
		log.Panic("resolved ts should not fallback")
	}
	return util.CompareAndMonotonicIncrease(&a.resolvedTs, resolvedTs)
}

// getDataRange returns the the data range that the dispatcher needs to scan.
func (a *dispatcherStat) getDataRange() (common.DataRange, bool) {
	startTs := a.watermark.Load()
	if startTs < a.resetTs.Load() {
		startTs = a.resetTs.Load()
	}
	if startTs >= a.resolvedTs.Load() {
		return common.DataRange{}, false
	}
	// ts range: (startTs, EndTs]
	r := common.DataRange{
		Span:    a.info.GetTableSpan(),
		StartTs: startTs,
		EndTs:   a.resolvedTs.Load(),
	}
	return r, true
}

type scanTask = *dispatcherStat

func (t scanTask) handle() {
	//metricScanTaskQueueDuration.Observe(float64(time.Since(t.createTime).Milliseconds()))
}

func (t scanTask) GetKey() common.DispatcherID {
	return t.id
}

type wrapEvent struct {
	serverID        node.ID
	resolvedTsEvent pevent.ResolvedEvent

	e       messaging.IOTypeT
	msgType int
	// postSendFunc should be called after the message is sent to message center
	postSendFunc func()
}

func newWrapDMLEvent(serverID node.ID, e *pevent.DMLEvent, state pevent.EventSenderState) wrapEvent {
	e.State = state
	return wrapEvent{
		serverID: serverID,
		e:        e,
		msgType:  pevent.TypeDMLEvent,
	}
}

func (w wrapEvent) getDispatcherID() common.DispatcherID {
	e, ok := w.e.(pevent.Event)
	if !ok {
		log.Panic("cast event failed", zap.Any("event", w.e))
	}
	return e.GetDispatcherID()
}

func newWrapReadyEvent(serverID node.ID, e pevent.ReadyEvent) wrapEvent {
	return wrapEvent{
		serverID: serverID,
		e:        &e,
		msgType:  pevent.TypeReadyEvent,
	}
}

func newWrapNotReusableEvent(serverID node.ID, e pevent.NotReusableEvent) wrapEvent {
	return wrapEvent{
		serverID: serverID,
		e:        &e,
		msgType:  pevent.TypeNotReusableEvent,
	}
}

func newWrapResolvedEvent(serverID node.ID, e pevent.ResolvedEvent, state pevent.EventSenderState) wrapEvent {
	e.State = state
	return wrapEvent{
		serverID:        serverID,
		resolvedTsEvent: e,
		msgType:         pevent.TypeResolvedEvent,
	}
}

func newWrapDDLEvent(serverID node.ID, e *pevent.DDLEvent, state pevent.EventSenderState) wrapEvent {
	e.State = state
	return wrapEvent{
		serverID: serverID,
		e:        e,
		msgType:  pevent.TypeDDLEvent,
	}
}

func newWrapSyncPointEvent(serverID node.ID, e *pevent.SyncPointEvent, state pevent.EventSenderState) wrapEvent {
	e.State = state
	return wrapEvent{
		serverID: serverID,
		e:        e,
		msgType:  pevent.TypeSyncPointEvent,
	}
}

// resolvedTsCache is used to cache the resolvedTs events.
// We use it instead of a primitive slice to reduce the allocation
// of the memory and reduce the GC pressure.
type resolvedTsCache struct {
	cache []pevent.ResolvedEvent
	// len is the number of the events in the cache.
	len int
	// limit is the max number of the events that the cache can store.
	limit int
}

func newResolvedTsCache(limit int) *resolvedTsCache {
	return &resolvedTsCache{
		cache: make([]pevent.ResolvedEvent, limit),
		limit: limit,
	}
}

func (c *resolvedTsCache) add(e pevent.ResolvedEvent) {
	c.cache[c.len] = e
	c.len++
}

func (c *resolvedTsCache) isFull() bool {
	return c.len >= c.limit
}

func (c *resolvedTsCache) getAll() []pevent.ResolvedEvent {
	res := c.cache[:c.len]
	c.reset()
	return res
}

func (c *resolvedTsCache) reset() {
	c.len = 0
}<|MERGE_RESOLUTION|>--- conflicted
+++ resolved
@@ -104,13 +104,7 @@
 	wg := &sync.WaitGroup{}
 
 	option := dynstream.NewOption()
-<<<<<<< HEAD
 	ds := dynstream.NewDynamicStream(&dispatcherEventsHandler{}, option)
-=======
-	// option.InputBufferSize = 1024 * 1024 / streamCount // 1 Million
-	option.InputBufferSize = 100000
-	ds := dynstream.NewParallelDynamicStream(streamCount, pathHasher{}, &dispatcherEventsHandler{}, option)
->>>>>>> aa3848b4
 	ds.Start()
 
 	messageWorkerCount := runtime.NumCPU()

package eventservice

import (
	"context"
	"sync"
	"sync/atomic"
	"time"

	"hash/crc32"

	"github.com/flowbehappy/tigate/logservice/eventstore"
	"github.com/flowbehappy/tigate/pkg/common"
	"github.com/flowbehappy/tigate/pkg/messaging"
	"github.com/flowbehappy/tigate/pkg/metrics"
	"github.com/pingcap/log"
	"github.com/prometheus/client_golang/prometheus"
	"github.com/tikv/client-go/v2/oracle"

	"go.uber.org/zap"
)

var metricEventServiceSendEventDuration = metrics.EventServiceSendEventDuration.WithLabelValues("txn")

// eventBroker get event from the eventStore, and send the event to the dispatchers.
// Every TiDB cluster has a eventBroker.
// All span subscriptions and dispatchers of the TiDB cluster are managed by the eventBroker.
type eventBroker struct {
	// tidbClusterID is the ID of the TiDB cluster this eventStore belongs to.
	tidbClusterID uint64
	// eventStore is the source of the events, eventBroker get the events from the eventStore.
	eventStore eventstore.EventStore
	// msgSender is used to send the events to the dispatchers.
	msgSender messaging.MessageSender

	// All the dispatchers that register to the eventBroker.
<<<<<<< HEAD
	dispatchers sync.Map
=======
	dispatchers struct {
		mu sync.RWMutex
		m  map[common.DispatcherID]*dispatcherStat
	}
>>>>>>> 0b0259d4
	// changedCh is used to notify span subscription has new events.
	changedCh chan *subscriptionChange
	// taskPool is used to store the scan tasks and merge the tasks of same dispatcher.
	// TODO: Make it support merge the tasks of the same table span, even if the tasks are from different dispatchers.
	taskPool *scanTaskPool

	// scanWorkerCount is the number of the scan workers to spawn.
	scanWorkerCount int

	// messageCh is used to receive message from the scanWorker,
	// and a goroutine is responsible for sending the message to the dispatchers.
	messageCh chan *wrapMessage
	// wg is used to spawn the goroutines.
	wg *sync.WaitGroup
	// cancel is used to cancel the goroutines spawned by the eventBroker.
	cancel context.CancelFunc

	metricEventServicePullerResolvedTs     prometheus.Gauge
	metricEventServiceDispatcherResolvedTs prometheus.Gauge
	metricEventServiceResolvedTsLag        prometheus.Gauge
	metricTaskInQueueDuration              prometheus.Observer
}

func newEventBroker(
	ctx context.Context,
	id uint64,
	eventStore eventstore.EventStore,
	mc messaging.MessageSender,
) *eventBroker {
	ctx, cancel := context.WithCancel(ctx)
	wg := &sync.WaitGroup{}
	c := &eventBroker{
<<<<<<< HEAD
		tidbClusterID:                          id,
		eventStore:                             eventStore,
		dispatchers:                            sync.Map{},
		msgSender:                              mc,
		changedCh:                              make(chan *subscriptionChange, defaultChannelSize*16),
		taskPool:                               newScanTaskPool(),
		scanWorkerCount:                        defaultWorkerCount,
		messageCh:                              make(chan *wrapMessage, defaultChannelSize),
		cancel:                                 cancel,
		wg:                                     wg,
		metricEventServicePullerResolvedTs:     metrics.EventServiceResolvedTsGauge,
		metricEventServiceResolvedTsLag:        metrics.EventServiceResolvedTsLagGauge.WithLabelValues("puller"),
		metricEventServiceDispatcherResolvedTs: metrics.EventServiceResolvedTsLagGauge.WithLabelValues("dispatcher"),
		metricTaskInQueueDuration:              metrics.EventServiceScanTaskInQueueDuration,
=======
		tidbClusterID: id,
		eventStore:    eventStore,
		dispatchers: struct {
			mu sync.RWMutex
			m  map[common.DispatcherID]*dispatcherStat
		}{m: make(map[common.DispatcherID]*dispatcherStat)},
		msgSender:       mc,
		changedCh:       make(chan *subscriptionChange, defaultChannelSize),
		taskPool:        newScanTaskPool(),
		scanWorkerCount: defaultWorkerCount,
		messageCh:       make(chan *wrapMessage, defaultChannelSize),
		cancel:          cancel,
		wg:              wg,
>>>>>>> 0b0259d4
	}
	c.runGenerateScanTask(ctx)
	c.runScanWorker(ctx)
	c.runSendMessageWorker(ctx)
	//c.logSlowDispatchers(ctx)
	c.updateMetrics(ctx)
	return c
}

func (c *eventBroker) sendWatermark(
	serverID messaging.ServerId,
	topicID string,
	dispatcherID common.DispatcherID,
	watermark uint64,
	counter prometheus.Counter,
) {
	c.messageCh <- newWrapMessage(
		messaging.NewTargetMessage(
			serverID,
			topicID,
			&common.TxnEvent{
				DispatcherID: dispatcherID,
				ResolvedTs:   watermark,
			}),
		true)
	if counter != nil {
		counter.Inc()
	}
}

func (c *eventBroker) onAsyncNotify(change *subscriptionChange) {
	c.changedCh <- change
}

func (c *eventBroker) runGenerateScanTask(ctx context.Context) {
	c.wg.Add(1)
	go func() {
		defer c.wg.Done()
		for {
			select {
			case <-ctx.Done():
				return
			case change := <-c.changedCh:
				v, ok := c.dispatchers.Load(change.dispatcherInfo.GetID())
				// The dispatcher may be deleted. In such case, we just the stale notification.
				if !ok {
					continue
				}
				dispatcher := v.(*dispatcherStat)
				startTs := dispatcher.watermark.Load()
				endTs := dispatcher.spanSubscription.watermark.Load()
				dataRange := common.NewDataRange(c.tidbClusterID, dispatcher.info.GetTableSpan(), startTs, endTs)
				task := &scanTask{
					dispatcherStat: dispatcher,
					dataRange:      dataRange,
					eventCount:     change.eventCount,
					createTime:     time.Now(),
				}
				c.taskPool.pushTask(task)
			}
		}
	}()
}

func (c *eventBroker) runScanWorker(ctx context.Context) {
	for i := 0; i < c.scanWorkerCount; i++ {
		chIndex := i
		c.wg.Add(1)
		go func() {
			defer c.wg.Done()
			for {
				select {
				case <-ctx.Done():
					return
				case task := <-c.taskPool.popTask(chIndex):
					needScan := task.checkAndAdjustScanTask()
					if !needScan {
						continue
					}
					c.metricTaskInQueueDuration.Observe(time.Since(task.createTime).Seconds())
					remoteID := messaging.ServerId(task.dispatcherStat.info.GetServerID())
					dispatcherID := task.dispatcherStat.info.GetID()
					topic := task.dispatcherStat.info.GetTopic()
					//1.The dispatcher has no new events. In such case, we don't need to scan the event store.
					//We just send the watermark to the dispatcher.
					if task.eventCount == 0 {
						c.sendWatermark(remoteID, topic, dispatcherID, task.dataRange.EndTs, task.dispatcherStat.metricEventServiceSendResolvedTsCount)
						task.dispatcherStat.watermark.Store(task.dataRange.EndTs)
						task.dispatcherStat.lastSent.Store(time.Now())
						continue
					}
					//2. Get events iterator from eventStore.
					iter, err := c.eventStore.GetIterator(task.dataRange)
					if err != nil {
						log.Info("read events failed, push the task back to queue", zap.Error(err))
						// push the task back to the task pool.
						c.taskPool.pushTask(task)
						continue
					}
					var txnEvent *common.TxnEvent
					isFirstEvent := true
					eventCount := 0
					// 3. Get the events from the iterator and send them to the dispatcher.
					for {
						//TODO: The first event of the txn must return isNewTxn as true.
						e, isNewTxn, err := iter.Next()
						if err != nil {
							log.Panic("read events failed", zap.Error(err))
						}

						if e == nil {
							// Send the last txnEvent to the dispatcher.
							if txnEvent != nil {
								c.messageCh <- newWrapMessage(messaging.NewTargetMessage(remoteID, topic, txnEvent), false)
								task.dispatcherStat.watermark.Store(txnEvent.CommitTs)
								task.dispatcherStat.metricEventServiceSendKvCount.Add(float64(len(txnEvent.Rows)))
								task.dispatcherStat.lastSent.Store(time.Now())
							}
							// After all the events are sent, we send the watermark to the dispatcher.
							c.sendWatermark(remoteID, topic, dispatcherID, task.dataRange.EndTs, task.dispatcherStat.metricEventServiceSendResolvedTsCount)
							task.dispatcherStat.watermark.Store(task.dataRange.EndTs)
							iter.Close()
							break
						}

						// If the commitTs of the event is less than the watermark of the dispatcher,
						// we just skip the event.
						if e.CommitTs < task.dispatcherStat.watermark.Load() {
							log.Panic("should never Happen", zap.Uint64("commitTs", e.CommitTs), zap.Uint64("watermark", task.dispatcherStat.watermark.Load()))
							continue
						}

						eventCount++
						if isFirstEvent || isNewTxn {
							// Send the previous txnEvent to the dispatcher.
							if txnEvent != nil {
								c.messageCh <- newWrapMessage(messaging.NewTargetMessage(remoteID, topic, txnEvent), false)
								task.dispatcherStat.watermark.Store(txnEvent.CommitTs)
								task.dispatcherStat.metricEventServiceSendKvCount.Add(float64(len(txnEvent.Rows)))
								task.dispatcherStat.lastSent.Store(time.Now())
							}
							// Create a new txnEvent.
							txnEvent = &common.TxnEvent{
								DispatcherID: dispatcherID,
								StartTs:      e.StartTs,
								CommitTs:     e.CommitTs,
								Rows:         make([]*common.RowChangedEvent, 0),
							}
							isFirstEvent = false
						}
						txnEvent.Rows = append(txnEvent.Rows, e)
						if txnEvent.CommitTs != e.CommitTs {
							log.Panic("commitTs of the event is different from the commitTs of the txnEvent", zap.Uint64("eventCommitTs", e.CommitTs), zap.Uint64("txnCommitTs", txnEvent.CommitTs))
						}
					}
					task.dispatcherStat.metricSorterOutputEventCountKV.Add(float64(eventCount))
					iter.Close()
				}
			}
		}()
	}
}

func (c *eventBroker) runSendMessageWorker(ctx context.Context) {
	c.wg.Add(1)
	// Use a single goroutine to send the messages in order.
	go func() {
		defer c.wg.Done()
		for {
			select {
			case <-ctx.Done():
				return
			case m := <-c.messageCh:
				// Send the message to messageCenter. Retry if the send failed.
				for {
					select {
					case <-ctx.Done():
						return
					default:
					}
					start := time.Now()
					// Send the message to the dispatcher.
					err := c.msgSender.SendEvent(m.msg)
					// If the message is a watermark, we don't need to retry. Since the watermark is continuous.
					if err != nil && !m.isWatermark {
						log.Debug("send message failed", zap.Error(err))
						continue
					}
					metricEventServiceSendEventDuration.Observe(time.Since(start).Seconds())
					break
				}
			}
		}
	}()
}

func (c *eventBroker) logSlowDispatchers(ctx context.Context) {
	c.wg.Add(1)
	ticker := time.NewTicker(time.Second * 10)
	log.Info("start log slow dispatchers")
	go func() {
		defer c.wg.Done()
		for {
			select {
			case <-ctx.Done():
				return
			case <-ticker.C:
				logDispatcherCount := 0
				findSlow := func(key, value interface{}) bool {
					dispatcher := value.(*dispatcherStat)
					lastUpdate := dispatcher.spanSubscription.lastUpdate.Load().(time.Time)
					lastSent := dispatcher.lastSent.Load().(time.Time)
					if time.Since(lastSent) > time.Second*30 {
						// limit the log count to avoid log flooding.
						if logDispatcherCount > 10 {
							return false
						}
						logDispatcherCount++
						_, id := dispatcher.info.GetChangefeedID()
						log.Warn("dispatcher is slow",
							zap.String("changefeed", id),
							zap.Any("dispatcher", dispatcher.info.GetID()),
							zap.Time("last-update", lastUpdate),
							zap.Time("last-sent", lastSent),
							zap.Uint64("subscription-watermark", dispatcher.spanSubscription.watermark.Load()),
							zap.Uint64("dispatcher-watermark", dispatcher.watermark.Load()),
							zap.Uint64("subscription-eventCount", dispatcher.spanSubscription.newEventCount.Load()))
					}
					return true
				}
				c.dispatchers.Range(findSlow)
			}
		}
	}()
}

func (c *eventBroker) updateMetrics(ctx context.Context) {
	c.wg.Add(1)
	ticker := time.NewTicker(time.Second * 10)
	go func() {
		defer c.wg.Done()
		log.Info("update metrics goroutine is started")
		for {
			select {
			case <-ctx.Done():
				log.Info("update metrics goroutine is closing")
				return
			case <-ticker.C:
				pullerMinResolvedTs := uint64(0)
				dispatcherMinWaterMark := uint64(0)
				c.dispatchers.Range(func(key, value interface{}) bool {
					dispatcher := value.(*dispatcherStat)
					resolvedTs := dispatcher.spanSubscription.watermark.Load()
					if pullerMinResolvedTs == 0 || resolvedTs < pullerMinResolvedTs {
						pullerMinResolvedTs = resolvedTs
					}
					watermark := dispatcher.watermark.Load()
					if dispatcherMinWaterMark == 0 || watermark < dispatcherMinWaterMark {
						dispatcherMinWaterMark = watermark
					}
					return true
				})
				if pullerMinResolvedTs == 0 {
					continue
				}
				phyResolvedTs := oracle.ExtractPhysical(pullerMinResolvedTs)
				lag := (oracle.GetPhysical(time.Now()) - phyResolvedTs) / 1e3
				c.metricEventServicePullerResolvedTs.Set(float64(phyResolvedTs))
				c.metricEventServiceResolvedTsLag.Set(float64(lag))

				lag = (oracle.GetPhysical(time.Now()) - oracle.ExtractPhysical(dispatcherMinWaterMark)) / 1e3
				c.metricEventServiceDispatcherResolvedTs.Set(float64(lag))
			}
		}
	}()
}

func (c *eventBroker) close() {
	c.cancel()
	c.wg.Wait()
}

<<<<<<< HEAD
func (c *eventBroker) removeDispatcher(id string) {
	_, ok := c.dispatchers.Load(id)
=======
func (c *eventBroker) removeDispatcher(id common.DispatcherID) {
	c.dispatchers.mu.Lock()
	defer c.dispatchers.mu.Unlock()

	_, ok := c.dispatchers.m[id]
>>>>>>> 0b0259d4
	if !ok {
		return
	}
	c.eventStore.UnregisterDispatcher(id)
	c.dispatchers.Delete(id)
	c.taskPool.removeTask(id)
}

// Store the progress of the dispatcher, and the incremental events stats.
// Those information will be used to decide when will the worker start to handle the push task of this dispatcher.
type dispatcherStat struct {
	info             DispatcherInfo
	spanSubscription *spanSubscription
	// The watermark of the events that have been sent to the dispatcher.
	watermark     atomic.Uint64
	onAsyncNotify func(*subscriptionChange)
	// The index of the task queue channel in the taskPool.
	// We need to make sure the tasks of the same dispatcher are sent to the same task queue
	// so that it will be handle by the same scan worker. To ensure all events of the dispatcher
	// are sent in order.
	workerIndex int

	metricSorterOutputEventCountKV        prometheus.Counter
	metricEventServiceSendKvCount         prometheus.Counter
	metricEventServiceSendResolvedTsCount prometheus.Counter

	lastSent atomic.Value
}

func newDispatcherStat(
	startTs uint64, info DispatcherInfo, onAsyncNotify func(*subscriptionChange),
) *dispatcherStat {
	subscription := &spanSubscription{
		span:       info.GetTableSpan(),
		lastUpdate: atomic.Value{},
	}
	subscription.lastUpdate.Store(time.Now())
	subscription.watermark.Store(uint64(startTs))

	namespace, id := info.GetChangefeedID()
	res := &dispatcherStat{
		info:             info,
		spanSubscription: subscription,
		onAsyncNotify:    onAsyncNotify,

		metricSorterOutputEventCountKV:        metrics.SorterOutputEventCount.WithLabelValues(namespace, id, "kv"),
		metricEventServiceSendKvCount:         metrics.EventServiceSendEventCount.WithLabelValues(namespace, id, "kv"),
		metricEventServiceSendResolvedTsCount: metrics.EventServiceSendEventCount.WithLabelValues(namespace, id, "resolved_ts"),
		lastSent:                              atomic.Value{},
	}
	res.lastSent.Store(time.Now())
	res.watermark.Store(startTs)
	hasher := crc32.NewIEEE()
	hasher.Write(info.GetID().Marshal())
	res.workerIndex = int(hasher.Sum32() % defaultWorkerCount)
	return res
}

// onSubscriptionWatermark updates the watermark of the table span and send a notification to notify
// that this table span has new events.
func (a *dispatcherStat) onSubscriptionWatermark(watermark uint64) {
	if watermark < a.spanSubscription.watermark.Load() {
		return
	}
	a.spanSubscription.watermark.Store(watermark)
	a.spanSubscription.lastUpdate.Store(time.Now())
	a.onAsyncNotify(&subscriptionChange{
		dispatcherInfo: a.info,
		eventCount:     a.spanSubscription.newEventCount.Swap(0),
	})
}

// TODO: consider to use a better way to update the event count, may be we only need to
// know there are new events, and we don't need to know the exact number of the new events.
// So we can reduce the contention of the lock.
func (a *dispatcherStat) onNewEvent(raw *common.RawKVEntry) {
	if raw == nil {
		return
	}
	a.spanSubscription.newEventCount.Add(1)
}

// spanSubscription store the latest progress of the table span in the event store.
// And it also store the dispatchers that want to listen to the events of this table span.
type spanSubscription struct {
	span *common.TableSpan
	// The watermark of the events that have been stored in the event store.
	watermark atomic.Uint64
	// newEventCount is used to store the number of the new events that have been stored in the event store
	// since last scanTask is generated.
	newEventCount atomic.Uint64
	lastUpdate    atomic.Value
}

type subscriptionChange struct {
	dispatcherInfo DispatcherInfo
	eventCount     uint64
}

type scanTask struct {
	dispatcherStat *dispatcherStat
	dataRange      *common.DataRange
	eventCount     uint64
	createTime     time.Time
}

func (t *scanTask) checkAndAdjustScanTask() bool {
	if t.dispatcherStat.watermark.Load() >= t.dataRange.EndTs {
		return false
	}
	if t.dispatcherStat.watermark.Load() > t.dataRange.StartTs {
		t.dataRange.StartTs = t.dispatcherStat.watermark.Load()
	}
	return true
}

type scanTaskPool struct {
	mu      sync.Mutex
	taskSet map[common.DispatcherID]*scanTask
	// pendingTaskQueue is used to store the tasks that are waiting to be handled by the scan workers.
	// The length of the pendingTaskQueue is equal to the number of the scan workers.
	pendingTaskQueue []chan *scanTask
}

func newScanTaskPool() *scanTaskPool {
	res := &scanTaskPool{
		taskSet:          make(map[common.DispatcherID]*scanTask),
		pendingTaskQueue: make([]chan *scanTask, defaultWorkerCount),
	}
	for i := 0; i < defaultWorkerCount; i++ {
		res.pendingTaskQueue[i] = make(chan *scanTask, defaultChannelSize)
	}
	return res
}

// pushTask pushes a task to the pool,
// and merge the task if the task is overlapped with the existing tasks.
func (p *scanTaskPool) pushTask(task *scanTask) {
	p.mu.Lock()
	defer p.mu.Unlock()
	id := task.dispatcherStat.info.GetID()
	spanTask := p.taskSet[id]

	// There is already a task for the dispatcher, we need to merge the task to the existing task.
	if spanTask != nil {
		mergedRange := task.dataRange.Merge(spanTask.dataRange)
		if mergedRange == nil {
			log.Panic("merge data range failed", zap.Any("task", task), zap.Any("spanTask", spanTask))
		}
		spanTask.dataRange = mergedRange
		spanTask.eventCount += task.eventCount
	} else {
		spanTask = task
	}

	select {
	// Send the task to the corresponding scan worker.
	case p.pendingTaskQueue[spanTask.dispatcherStat.workerIndex] <- spanTask:
		// The task is sent to the scan worker, we remove it from the taskSet.
		p.taskSet[id] = nil
	default:
		// The task pool is full, we just add it back
		// to the taskSet, and it will be merged in the next round.
		p.taskSet[id] = spanTask
	}
}

func (p *scanTaskPool) popTask(chanIndex int) <-chan *scanTask {
	return p.pendingTaskQueue[chanIndex]
}

func (p *scanTaskPool) removeTask(id common.DispatcherID) {
	p.mu.Lock()
	defer p.mu.Unlock()
	delete(p.taskSet, id)
}

type wrapMessage struct {
	msg         *messaging.TargetMessage
	isWatermark bool
}

func newWrapMessage(msg *messaging.TargetMessage, isWatermark bool) *wrapMessage {
	return &wrapMessage{
		msg:         msg,
		isWatermark: isWatermark,
	}
}<|MERGE_RESOLUTION|>--- conflicted
+++ resolved
@@ -33,14 +33,7 @@
 	msgSender messaging.MessageSender
 
 	// All the dispatchers that register to the eventBroker.
-<<<<<<< HEAD
 	dispatchers sync.Map
-=======
-	dispatchers struct {
-		mu sync.RWMutex
-		m  map[common.DispatcherID]*dispatcherStat
-	}
->>>>>>> 0b0259d4
 	// changedCh is used to notify span subscription has new events.
 	changedCh chan *subscriptionChange
 	// taskPool is used to store the scan tasks and merge the tasks of same dispatcher.
@@ -73,7 +66,6 @@
 	ctx, cancel := context.WithCancel(ctx)
 	wg := &sync.WaitGroup{}
 	c := &eventBroker{
-<<<<<<< HEAD
 		tidbClusterID:                          id,
 		eventStore:                             eventStore,
 		dispatchers:                            sync.Map{},
@@ -88,21 +80,6 @@
 		metricEventServiceResolvedTsLag:        metrics.EventServiceResolvedTsLagGauge.WithLabelValues("puller"),
 		metricEventServiceDispatcherResolvedTs: metrics.EventServiceResolvedTsLagGauge.WithLabelValues("dispatcher"),
 		metricTaskInQueueDuration:              metrics.EventServiceScanTaskInQueueDuration,
-=======
-		tidbClusterID: id,
-		eventStore:    eventStore,
-		dispatchers: struct {
-			mu sync.RWMutex
-			m  map[common.DispatcherID]*dispatcherStat
-		}{m: make(map[common.DispatcherID]*dispatcherStat)},
-		msgSender:       mc,
-		changedCh:       make(chan *subscriptionChange, defaultChannelSize),
-		taskPool:        newScanTaskPool(),
-		scanWorkerCount: defaultWorkerCount,
-		messageCh:       make(chan *wrapMessage, defaultChannelSize),
-		cancel:          cancel,
-		wg:              wg,
->>>>>>> 0b0259d4
 	}
 	c.runGenerateScanTask(ctx)
 	c.runScanWorker(ctx)
@@ -385,16 +362,8 @@
 	c.wg.Wait()
 }
 
-<<<<<<< HEAD
-func (c *eventBroker) removeDispatcher(id string) {
+func (c *eventBroker) removeDispatcher(id common.DispatcherID) {
 	_, ok := c.dispatchers.Load(id)
-=======
-func (c *eventBroker) removeDispatcher(id common.DispatcherID) {
-	c.dispatchers.mu.Lock()
-	defer c.dispatchers.mu.Unlock()
-
-	_, ok := c.dispatchers.m[id]
->>>>>>> 0b0259d4
 	if !ok {
 		return
 	}

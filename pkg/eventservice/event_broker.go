--- conflicted
+++ resolved
@@ -10,10 +10,6 @@
 	"github.com/flowbehappy/tigate/heartbeatpb"
 	"github.com/flowbehappy/tigate/logservice/eventstore"
 	"github.com/flowbehappy/tigate/logservice/schemastore"
-<<<<<<< HEAD
-
-=======
->>>>>>> b6b06ee7
 	"github.com/flowbehappy/tigate/pkg/common"
 	appcontext "github.com/flowbehappy/tigate/pkg/common/context"
 	"github.com/flowbehappy/tigate/pkg/filter"
@@ -42,10 +38,7 @@
 	// eventStore is the source of the events, eventBroker get the events from the eventStore.
 	eventStore  eventstore.EventStore
 	schemaStore schemastore.SchemaStore
-<<<<<<< HEAD
 	mounter     mounter.Mounter
-=======
->>>>>>> b6b06ee7
 	// msgSender is used to send the events to the dispatchers.
 	msgSender messaging.MessageSender
 
@@ -89,21 +82,13 @@
 	ctx, cancel := context.WithCancel(ctx)
 	wg := &sync.WaitGroup{}
 	c := &eventBroker{
-<<<<<<< HEAD
-		tidbClusterID: id,
-		eventStore:    eventStore,
-		schemaStore:   schemaStore,
-		mounter:       mounter.NewMounter(tz),
-		dispatchers:   sync.Map{},
-		msgSender:     mc,
-=======
 		tidbClusterID:           id,
 		eventStore:              eventStore,
+		mounter:                 mounter.NewMounter(tz),
 		schemaStore:             appcontext.GetService[schemastore.SchemaStore](appcontext.SchemaStore),
 		dispatchers:             sync.Map{},
 		tableTriggerDispatchers: sync.Map{},
 		msgSender:               mc,
->>>>>>> b6b06ee7
 		// The size of the channel is 16 times of the defaultChannelSize, since the eventBroker may have many dispatchers.
 		// Otherwise, the resolvedTs may be delayed.
 		changedCh:                              make(chan subscriptionChange, defaultChannelSize*16),
@@ -187,7 +172,75 @@
 				case <-ctx.Done():
 					return
 				case task := <-c.taskPool.popTask(chIndex):
-					c.doScan(task)
+					needScan := task.checkAndAdjustScanTask()
+					if !needScan {
+						continue
+					}
+					c.metricTaskInQueueDuration.Observe(time.Since(task.createTime).Seconds())
+
+					remoteID := messaging.ServerId(task.dispatcherStat.info.GetServerID())
+					dispatcherID := task.dispatcherStat.info.GetID()
+					//1. The dispatcher has no new events. In such case, we don't need to scan the event store.
+					//We just send the watermark to the dispatcher.
+					if task.eventCount == 0 {
+						c.sendWatermark(remoteID, dispatcherID, task.dataRange.EndTs, task.dispatcherStat.metricEventServiceSendResolvedTsCount)
+						task.dispatcherStat.watermark.Store(task.dataRange.EndTs)
+						continue
+					}
+					//2. Get event iterator from eventStore.
+					iter, err := c.eventStore.GetIterator(task.dataRange)
+					if err != nil {
+						log.Panic("read events failed", zap.Error(err))
+					}
+
+					// 3. Get the events from the iterator and send them to the dispatcher.
+					var txnEvent *common.TEvent
+					eventCount := 0
+					for {
+						//Node: The first event of the txn must return isNewTxn as true.
+						e, isNewTxn, err := iter.Next()
+						if err != nil {
+							log.Panic("read events failed", zap.Error(err))
+						}
+
+						if e == nil {
+							// Send the last txnEvent to the dispatcher.
+							if txnEvent != nil {
+								c.messageCh <- newWrapTxnEvent(remoteID, txnEvent)
+								task.dispatcherStat.watermark.Store(txnEvent.CommitTs)
+								task.dispatcherStat.metricEventServiceSendKvCount.Add(float64(len(txnEvent.RowTypes)))
+							}
+							// After all the events are sent, we send the watermark to the dispatcher.
+							c.sendWatermark(remoteID, dispatcherID, task.dataRange.EndTs, task.dispatcherStat.metricEventServiceSendResolvedTsCount)
+							task.dispatcherStat.watermark.Store(task.dataRange.EndTs)
+							break
+						}
+
+						// If the commitTs of the event is less than the watermark of the dispatcher,
+						// we just skip the event.
+						if e.CRTs < task.dispatcherStat.watermark.Load() {
+							log.Panic("should never Happen", zap.Uint64("commitTs", e.CRTs), zap.Uint64("watermark", task.dispatcherStat.watermark.Load()))
+						}
+
+						if isNewTxn {
+							tableID := task.dispatcherStat.info.GetTableSpan().TableID
+							tableInfo, err := c.schemaStore.GetTableInfo(int64(tableID), e.CRTs-1)
+							if err != nil {
+								// FIXME handle the error
+								log.Panic("get table info failed", zap.Error(err))
+							}
+							txnEvent = common.NewTEvent(dispatcherID, tableID, e.StartTs, e.CRTs, tableInfo)
+						}
+						txnEvent.AppendRow(e, c.mounter.DecodeToChunk)
+						eventCount++
+						if txnEvent.CommitTs != e.CRTs {
+							log.Panic("commitTs of the event is different from the commitTs of the txnEvent",
+								zap.Uint64("eventCommitTs", e.CRTs),
+								zap.Uint64("txnCommitTs", txnEvent.CommitTs))
+						}
+					}
+					task.dispatcherStat.metricSorterOutputEventCountKV.Add(float64(eventCount))
+					iter.Close()
 				}
 			}
 		}()
@@ -216,58 +269,6 @@
 					if err != nil {
 						log.Panic("get table trigger events failed", zap.Error(err))
 					}
-<<<<<<< HEAD
-
-					// 3. Get the events from the iterator and send them to the dispatcher.
-					var txnEvent *common.TEvent
-					eventCount := 0
-					for {
-						//Node: The first event of the txn must return isNewTxn as true.
-						e, isNewTxn, err := iter.Next()
-						if err != nil {
-							log.Panic("read events failed", zap.Error(err))
-						}
-
-						if e == nil {
-							// Send the last txnEvent to the dispatcher.
-							if txnEvent != nil {
-								c.messageCh <- newWrapTxnEvent(remoteID, txnEvent)
-								task.dispatcherStat.watermark.Store(txnEvent.CommitTs)
-								task.dispatcherStat.metricEventServiceSendKvCount.Add(float64(len(txnEvent.RowTypes)))
-							}
-							// After all the events are sent, we send the watermark to the dispatcher.
-							c.sendWatermark(remoteID, dispatcherID, task.dataRange.EndTs, task.dispatcherStat.metricEventServiceSendResolvedTsCount)
-							task.dispatcherStat.watermark.Store(task.dataRange.EndTs)
-							break
-						}
-
-						// If the commitTs of the event is less than the watermark of the dispatcher,
-						// we just skip the event.
-						if e.CRTs < task.dispatcherStat.watermark.Load() {
-							log.Panic("should never Happen", zap.Uint64("commitTs", e.CRTs), zap.Uint64("watermark", task.dispatcherStat.watermark.Load()))
-						}
-
-						if isNewTxn {
-							tableID := task.dispatcherStat.info.GetTableSpan().TableID
-							tableInfo, err := c.schemaStore.GetTableInfo(int64(tableID), e.CRTs-1)
-							if err != nil {
-								// FIXME handle the error
-								log.Panic("get table info failed", zap.Error(err))
-							}
-							txnEvent = common.NewTEvent(dispatcherID, tableID, e.StartTs, e.CRTs, tableInfo)
-						}
-						txnEvent.AppendRow(e, c.mounter.DecodeToChunk)
-						eventCount++
-						if txnEvent.CommitTs != e.CRTs {
-							log.Panic("commitTs of the event is different from the commitTs of the txnEvent",
-								zap.Uint64("eventCommitTs", e.CRTs),
-								zap.Uint64("txnCommitTs", txnEvent.CommitTs))
-						}
-					}
-					task.dispatcherStat.metricSorterOutputEventCountKV.Add(float64(eventCount))
-					iter.Close()
-				}
-=======
 					for _, e := range ddlEvents {
 						c.sendDDL(remoteID, e, dispatcher)
 					}
@@ -337,7 +338,6 @@
 			if len(ddlEvents) > 0 && t.CommitTs > ddlEvents[0].CommitTS {
 				c.sendDDL(remoteID, ddlEvents[0], task.dispatcherStat)
 				ddlEvents = ddlEvents[1:]
->>>>>>> b6b06ee7
 			}
 			c.messageCh <- newWrapTxnEvent(remoteID, t)
 			task.dispatcherStat.watermark.Store(t.CommitTs)

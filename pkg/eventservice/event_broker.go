package eventservice

import (
	"context"
	"strconv"
	"sync"
	"sync/atomic"
	"time"

	"github.com/flowbehappy/tigate/pkg/node"
	"github.com/flowbehappy/tigate/utils/dynstream"

	"github.com/flowbehappy/tigate/heartbeatpb"
	"github.com/flowbehappy/tigate/logservice/eventstore"
	"github.com/flowbehappy/tigate/logservice/schemastore"
	"github.com/flowbehappy/tigate/pkg/common"
	"github.com/flowbehappy/tigate/pkg/filter"
	"github.com/flowbehappy/tigate/pkg/messaging"
	"github.com/flowbehappy/tigate/pkg/metrics"
	"github.com/flowbehappy/tigate/pkg/mounter"
	"github.com/pingcap/log"
	"github.com/pingcap/tiflow/pkg/util"
	"github.com/prometheus/client_golang/prometheus"
	"github.com/tikv/client-go/v2/oracle"

	commonEvent "github.com/flowbehappy/tigate/pkg/common/event"
	"go.uber.org/zap"
)

const (
	resolvedTsCacheSize = 8192
)

var metricEventServiceSendEventDuration = metrics.EventServiceSendEventDuration.WithLabelValues("txn")
var metricEventBrokerDropTaskCount = metrics.EventServiceDropScanTaskCount
var metricEventBrokerDropResolvedTsCount = metrics.EventServiceDropResolvedTsCount
var metricScanTaskQueueDuration = metrics.EventServiceScanTaskQueueDuration

// eventBroker get event from the eventStore, and send the event to the dispatchers.
// Every TiDB cluster has a eventBroker.
// All span subscriptions and dispatchers of the TiDB cluster are managed by the eventBroker.
type eventBroker struct {
	// tidbClusterID is the ID of the TiDB cluster this eventStore belongs to.
	tidbClusterID uint64
	// eventStore is the source of the events, eventBroker get the events from the eventStore.
	eventStore  eventstore.EventStore
	schemaStore schemastore.SchemaStore
	// todo: only one mounter, this may become the bottleneck affect the throughput performance
	mounter mounter.Mounter
	// msgSender is used to send the events to the dispatchers.
	msgSender messaging.MessageSender

	// All the dispatchers that register to the eventBroker.
	dispatchers sync.Map
	// Not support split table span yet.
	spans map[common.TableID]*spanSubscription
	// dispatcherID -> dispatcherStat map, track all table trigger dispatchers.
	tableTriggerDispatchers sync.Map
	// taskPool is used to store the scan tasks and merge the tasks of same dispatcher.
	// TODO: Make it support merge the tasks of the same table span, even if the tasks are from different dispatchers.
	taskPool *scanTaskPool

	ds dynstream.DynamicStream[common.DispatcherID, scanTask, *eventBroker]

	dispatcherCount int
	// scanWorkerCount is the number of the scan workers to spawn.
	scanWorkerCount int

	// messageCh is used to receive message from the scanWorker,
	// and a goroutine is responsible for sending the message to the dispatchers.
	messageCh        chan wrapEvent
	resolvedTsCaches map[node.ID]*resolvedTsCache
	notifyCh         chan *spanSubscription

	// wg is used to spawn the goroutines.
	wg *sync.WaitGroup
	// cancel is used to cancel the goroutines spawned by the eventBroker.
	cancel context.CancelFunc

	metricDispatcherCount                  prometheus.Gauge
	metricEventServicePullerResolvedTs     prometheus.Gauge
	metricEventServiceDispatcherResolvedTs prometheus.Gauge
	metricEventServiceResolvedTsLag        prometheus.Gauge
	metricScanEventDuration                prometheus.Observer
}

func newEventBroker(
	ctx context.Context,
	id uint64,
	eventStore eventstore.EventStore,
	schemaStore schemastore.SchemaStore,
	mc messaging.MessageSender,
	tz *time.Location,
) *eventBroker {
	ctx, cancel := context.WithCancel(ctx)
	wg := &sync.WaitGroup{}

	option := dynstream.NewOption()
	option.MaxPendingLength = 1
	option.DropPolicy = dynstream.DropEarly

	ds := dynstream.NewDynamicStream[common.DispatcherID, scanTask, *eventBroker](&dispatcherEventsHandler{}, option)
	ds.Start()

	c := &eventBroker{
		tidbClusterID:           id,
		eventStore:              eventStore,
		mounter:                 mounter.NewMounter(tz),
		schemaStore:             schemaStore,
		notifyCh:                make(chan *spanSubscription, defaultChannelSize*16),
		dispatchers:             sync.Map{},
		tableTriggerDispatchers: sync.Map{},
		spans:                   make(map[common.TableID]*spanSubscription),
		msgSender:               mc,
		taskPool:                newScanTaskPool(),
		scanWorkerCount:         defaultScanWorkerCount,
		ds:                      ds,
		messageCh:               make(chan wrapEvent, defaultChannelSize),
		resolvedTsCaches:        make(map[node.ID]*resolvedTsCache),
		cancel:                  cancel,
		wg:                      wg,

		metricDispatcherCount:                  metrics.EventServiceDispatcherGuage.WithLabelValues(strconv.FormatUint(id, 10)),
		metricEventServicePullerResolvedTs:     metrics.EventServiceResolvedTsGauge,
		metricEventServiceResolvedTsLag:        metrics.EventServiceResolvedTsLagGauge.WithLabelValues("puller"),
		metricEventServiceDispatcherResolvedTs: metrics.EventServiceResolvedTsLagGauge.WithLabelValues("dispatcher"),
		metricScanEventDuration:                metrics.EventServiceScanDuration,
	}

	c.runScanWorker(ctx)
	c.tickTableTriggerDispatchers(ctx)
	c.runSendMessageWorker(ctx)
	c.updateMetrics(ctx)
	c.updateDispatcherSendTs(ctx)
	c.runGenTasks(ctx)
	return c
}

func (c *eventBroker) sendWatermark(
	server node.ID,
	d *dispatcherStat,
	watermark uint64,
	counter prometheus.Counter,
) {
	c.emitSyncPointEventIfNeeded(watermark, d, server)

	resolvedEvent := newWrapResolvedEvent(
		server,
		commonEvent.ResolvedEvent{
			DispatcherID: d.info.GetID(),
			ResolvedTs:   watermark})
	select {
	case c.messageCh <- resolvedEvent:
		if counter != nil {
			counter.Inc()
		}
	default:
		metricEventBrokerDropResolvedTsCount.Inc()
	}
}

func (c *eventBroker) runScanWorker(ctx context.Context) {
	for i := 0; i < c.scanWorkerCount; i++ {
		taskCh := c.taskPool.popTask(i)
		c.wg.Add(1)
		go func() {
			defer c.wg.Done()
			for {
				select {
				case <-ctx.Done():
					return
				case task := <-taskCh:
					c.doScan(ctx, task)
				}
			}
		}()
	}
}

func (c *eventBroker) runGenTasks(ctx context.Context) {
	c.wg.Add(1)
	go func() {
		defer c.wg.Done()
		for {
			select {
			case <-ctx.Done():
				return
			case s := <-c.notifyCh:
				s.dispatchers.RLock()
				for _, stat := range s.dispatchers.m {
					// Only send the task to the dispatcher that is running.
					if stat.isRunning.Load() {
						c.ds.In() <- newScanTask(stat)
					}
				}
				s.dispatchers.RUnlock()
			}
		}
	}()
}

// TODO: maybe event driven model is better. It is coupled with the detail implementation of
// the schemaStore, we will refactor it later.
func (c *eventBroker) tickTableTriggerDispatchers(ctx context.Context) {
	c.wg.Add(1)
	go func() {
		defer c.wg.Done()
		ticker := time.NewTicker(time.Millisecond * 50)
		defer ticker.Stop()
		for {
			select {
			case <-ctx.Done():
				return
			case <-ticker.C:
				c.tableTriggerDispatchers.Range(func(key, value interface{}) bool {
					dispatcherStat := value.(*dispatcherStat)
					startTs := dispatcherStat.watermark.Load()
					remoteID := node.ID(dispatcherStat.info.GetServerID())
					// TODO: maybe limit 1 is enough.
					ddlEvents, endTs, err := c.schemaStore.FetchTableTriggerDDLEvents(dispatcherStat.filter, startTs, 100)
					if err != nil {
						log.Panic("get table trigger events failed", zap.Error(err))
					}
					for _, e := range ddlEvents {
						c.sendDDL(ctx, remoteID, e, dispatcherStat)
					}
					// After all the events are sent, we send the watermark to the dispatcher.
					c.sendWatermark(remoteID, dispatcherStat, endTs, dispatcherStat.metricEventServiceSendResolvedTsCount)
					dispatcherStat.watermark.Store(endTs)
					return true
				})
			}
		}
	}()
}

func (c *eventBroker) sendDDL(ctx context.Context, remoteID node.ID, e commonEvent.DDLEvent, d *dispatcherStat) {
	c.emitSyncPointEventIfNeeded(e.FinishedTs, d, remoteID)

	e.DispatcherID = d.info.GetID()
	ddlEvent := newWrapDDLEvent(remoteID, &e)
	select {
	case <-ctx.Done():
		return
	case c.messageCh <- ddlEvent:
		d.metricEventServiceSendDDLCount.Inc()
	}
}

func (c *eventBroker) wakeDispatcher(dispatcherID common.DispatcherID) {
	c.ds.Wake() <- dispatcherID
}

// checkNeedScan checks if the dispatcher needs to scan the event store.
// If the dispatcher needs to scan the event store, it returns true.
// If the dispatcher does not need to scan the event store, it
// 1. send the watermark to the dispatcher
// 2. push the task to the task pool
func (c *eventBroker) checkNeedScan(ctx context.Context, task scanTask) (bool, common.DataRange, []commonEvent.DDLEvent) {
	dataRange, needScan := task.dispatcherStat.getDataRange()
	if !needScan {
		return false, dataRange, nil
	}
	ddlEvents, endTs, err := c.schemaStore.FetchTableDDLEvents(dataRange.Span.TableID, task.dispatcherStat.filter, dataRange.StartTs, dataRange.EndTs)
	if err != nil {
		log.Panic("get ddl events failed", zap.Error(err))
	}
	if endTs < dataRange.EndTs {
		dataRange.EndTs = endTs
	}

	if dataRange.EndTs <= dataRange.StartTs {
		return false, dataRange, nil
	}

	// The dispatcher has no new events. In such case, we don't need to scan the event store.
	// We just send the watermark to the dispatcher.
	if dataRange.StartTs >= task.dispatcherStat.spanSubscription.maxEventCommitTs.Load() {
		remoteID := node.ID(task.dispatcherStat.info.GetServerID())
		// send the watermark to the dispatcher
		for _, e := range ddlEvents {
			c.sendDDL(ctx, remoteID, e, task.dispatcherStat)
		}
		c.sendWatermark(remoteID, task.dispatcherStat, dataRange.EndTs, task.dispatcherStat.metricEventServiceSendResolvedTsCount)
		task.dispatcherStat.watermark.Store(dataRange.EndTs)
		return false, dataRange, nil
	}

	return true, dataRange, ddlEvents
}

func (c *eventBroker) sendSyncPointEvent(server node.ID, ts uint64, dispatcherID common.DispatcherID) {
	syncPointEvent := newWrapSyncPointEvent(
		server,
		&commonEvent.SyncPointEvent{
			DispatcherID: dispatcherID,
			CommitTs:     ts})
	c.messageCh <- syncPointEvent
}

// emitSyncPointEventIfNeeded emits a sync point event if the current ts is greater than the next sync point, and updates the next sync point.
// We need call this function every time we send a event(whether dml/ddl/resolvedTs),
// thus to ensure the sync point event is in correct order for each dispatcher.
func (c *eventBroker) emitSyncPointEventIfNeeded(ts uint64, d *dispatcherStat, remoteID node.ID) {
	if d.enableSyncPoint && ts > d.nextSyncPoint {
		c.sendSyncPointEvent(remoteID, d.nextSyncPoint, d.info.GetID())
		d.nextSyncPoint = oracle.GoTimeToTS(oracle.GetTimeFromTS(d.nextSyncPoint).Add(d.syncPointInterval))
	}
}

// TODO: handle error properly.
func (c *eventBroker) doScan(ctx context.Context, task scanTask) {
	task.handle()
	start := time.Now()
	needScan, dataRange, ddlEvents := c.checkNeedScan(ctx, task)
	if !needScan {
		return
	}

	remoteID := node.ID(task.dispatcherStat.info.GetServerID())
	dispatcherID := task.dispatcherStat.info.GetID()
	// After all the events are sent, we need to
	// drain the ddlEvents and wake up the dispatcher.
	defer func() {
		for _, e := range ddlEvents {
			c.sendDDL(ctx, remoteID, e, task.dispatcherStat)
		}
		// After all the events are sent, we send the watermark to the dispatcher.
		c.sendWatermark(remoteID,
			task.dispatcherStat,
			dataRange.EndTs,
			task.dispatcherStat.metricEventServiceSendResolvedTsCount)
		c.wakeDispatcher(dispatcherID)
	}()

	//2. Get event iterator from eventStore.
	iter, err := c.eventStore.GetIterator(dispatcherID, dataRange)
	if err != nil {
		log.Panic("read events failed", zap.Error(err))
	}
	defer func() {
		eventCount, _ := iter.Close()
		if eventCount != 0 {
			task.dispatcherStat.metricSorterOutputEventCountKV.Add(float64(eventCount))
		}
	}()
	sendTxn := func(t *commonEvent.DMLEvent) {
		if t != nil {
			for len(ddlEvents) > 0 && t.CommitTs > ddlEvents[0].FinishedTs {
				c.sendDDL(ctx, remoteID, ddlEvents[0], task.dispatcherStat)
				ddlEvents = ddlEvents[1:]
			}
			c.emitSyncPointEventIfNeeded(t.CommitTs, task.dispatcherStat, remoteID)
			c.messageCh <- newWrapTxnEvent(remoteID, t)
			task.dispatcherStat.watermark.Store(t.CommitTs)
			task.dispatcherStat.metricEventServiceSendKvCount.Add(float64(t.Len()))
		}
	}

	// 3. Send the events to the dispatcher.
	var txnEvent *commonEvent.DMLEvent
	for {
		//Node: The first event of the txn must return isNewTxn as true.
		e, isNewTxn, err := iter.Next()
		if err != nil {
			log.Panic("read events failed", zap.Error(err))
		}
		if e == nil {
			// Send the last txnEvent to the dispatcher.
			sendTxn(txnEvent)
			c.metricScanEventDuration.Observe(time.Since(start).Seconds())
			return
		}
		if e.CRTs < task.dispatcherStat.watermark.Load() {
			// If the commitTs of the event is less than the watermark of the dispatcher,
			// there are some bugs in the eventStore.
			log.Panic("should never Happen", zap.Uint64("commitTs", e.CRTs), zap.Uint64("watermark", task.dispatcherStat.watermark.Load()))
		}
		if isNewTxn {
			sendTxn(txnEvent)
			tableID := task.dispatcherStat.info.GetTableSpan().TableID
			tableInfo, err := c.schemaStore.GetTableInfo(tableID, e.CRTs-1)
			if err != nil {
				// FIXME handle the error
				log.Panic("get table info failed", zap.Error(err))
			}
			txnEvent = commonEvent.NewDMLEvent(dispatcherID, tableID, e.StartTs, e.CRTs, tableInfo)
		}
		txnEvent.AppendRow(e, c.mounter.DecodeToChunk)
	}
}

func (c *eventBroker) runSendMessageWorker(ctx context.Context) {
	c.wg.Add(1)
	flushResolvedTsTicker := time.NewTicker(time.Millisecond * 300)
	// Use a single goroutine to send the messages in order.
	go func() {
		defer c.wg.Done()
		defer flushResolvedTsTicker.Stop()
		for {
			select {
			case <-ctx.Done():
				return
			case m := <-c.messageCh:
				if m.msgType == commonEvent.TypeResolvedEvent {
					// The message is a watermark, we need to cache it, and send it to the dispatcher
					// when the dispatcher is registered.
					c.handleResolvedTs(ctx, m)
					continue
				}
				tMsg := messaging.NewSingleTargetMessage(
					m.serverID,
					messaging.EventCollectorTopic,
					m.e)
				c.flushResolvedTs(ctx, m.serverID)
				c.sendMsg(ctx, tMsg)
			case <-flushResolvedTsTicker.C:
				for serverID := range c.resolvedTsCaches {
					c.flushResolvedTs(ctx, serverID)
				}
			}
		}
	}()
}

func (c *eventBroker) handleResolvedTs(ctx context.Context, m wrapEvent) {
	cache, ok := c.resolvedTsCaches[m.serverID]
	if !ok {
		cache = newResolvedTsCache(resolvedTsCacheSize)
		c.resolvedTsCaches[m.serverID] = cache
	}
	cache.add(*m.e.(*commonEvent.ResolvedEvent))
	if cache.isFull() {
		c.flushResolvedTs(ctx, m.serverID)
	}
}

func (c *eventBroker) flushResolvedTs(ctx context.Context, serverID node.ID) {
	cache, ok := c.resolvedTsCaches[serverID]
	if !ok || cache.len == 0 {
		return
	}
	msg := &commonEvent.BatchResolvedEvent{}
	msg.Events = append(msg.Events, cache.getAll()...)
	tMsg := messaging.NewSingleTargetMessage(
		serverID,
		messaging.EventCollectorTopic,
		msg)
	c.sendMsg(ctx, tMsg)
}

func (c *eventBroker) sendMsg(ctx context.Context, tMsg *messaging.TargetMessage) {
	start := time.Now()
	// Send the message to messageCenter. Retry if to send failed.
	for {
		select {
		case <-ctx.Done():
			return
		default:
		}
		// Send the message to the dispatcher.
		err := c.msgSender.SendEvent(tMsg)
		// todo: errors should be distinguished here, only retry if congested ?
		if err != nil {
			log.Debug("send message failed, retry it", zap.Error(err))
			// Wait for a while and retry to avoid the dropped message flood.
			time.Sleep(time.Millisecond * 10)
			continue
		}
		metricEventServiceSendEventDuration.Observe(time.Since(start).Seconds())
		break
	}
}

func (c *eventBroker) updateMetrics(ctx context.Context) {
	c.wg.Add(1)
	ticker := time.NewTicker(time.Second * 10)
	go func() {
		defer c.wg.Done()
		log.Info("update metrics goroutine is started")
		for {
			select {
			case <-ctx.Done():
				log.Info("update metrics goroutine is closing")
				return
			case <-ticker.C:
				pullerMinResolvedTs := uint64(0)
				dispatcherMinWaterMark := uint64(0)
				c.dispatchers.Range(func(key, value interface{}) bool {
					dispatcher := value.(*dispatcherStat)
					resolvedTs := dispatcher.spanSubscription.watermark.Load()
					if pullerMinResolvedTs == 0 || resolvedTs < pullerMinResolvedTs {
						pullerMinResolvedTs = resolvedTs
					}
					watermark := dispatcher.watermark.Load()
					if dispatcherMinWaterMark == 0 || watermark < dispatcherMinWaterMark {
						dispatcherMinWaterMark = watermark
					}
					return true
				})
				if pullerMinResolvedTs == 0 {
					continue
				}
				phyResolvedTs := oracle.ExtractPhysical(pullerMinResolvedTs)
				lag := (oracle.GetPhysical(time.Now()) - phyResolvedTs) / 1e3
				c.metricEventServicePullerResolvedTs.Set(float64(phyResolvedTs))
				c.metricEventServiceResolvedTsLag.Set(float64(lag))

				lag = (oracle.GetPhysical(time.Now()) - oracle.ExtractPhysical(dispatcherMinWaterMark)) / 1e3
				c.metricEventServiceDispatcherResolvedTs.Set(float64(lag))
			}
		}
	}()
}

func (c *eventBroker) updateDispatcherSendTs(ctx context.Context) {
	c.wg.Add(1)
	ticker := time.NewTicker(time.Second * 10)
	go func() {
		defer c.wg.Done()
		log.Info("update dispatcher send ts goroutine is started")
		for {
			select {
			case <-ctx.Done():
				return
			case <-ticker.C:
				c.dispatchers.Range(func(key, value interface{}) bool {
					dispatcher := value.(*dispatcherStat)
					watermark := dispatcher.watermark.Load()
					c.eventStore.UpdateDispatcherSendTs(dispatcher.info.GetID(), dispatcher.info.GetTableSpan(), watermark)
					return true
				})
			}
		}
	}()
}

func (c *eventBroker) close() {
	c.cancel()
	c.wg.Wait()
	c.ds.Close()
}

func (c *eventBroker) onNotify(s *spanSubscription, watermark uint64) {
	s.onSubscriptionWatermark(watermark)
	c.notifyCh <- s
}

func (c *eventBroker) addDispatcher(info DispatcherInfo) {
	filterConfig := info.GetFilterConfig()
	filter, err := filter.NewFilter(filterConfig, "", false)
	if err != nil {
		log.Panic("create filter failed", zap.Error(err), zap.Any("filterConfig", filterConfig))
	}

	defer c.metricDispatcherCount.Inc()
	start := time.Now()
	id := info.GetID()
	span := info.GetTableSpan()
	startTs := info.GetStartTs()
	spanSubscription, ok := c.spans[span.TableID]
	if !ok {
		spanSubscription = newSpanSubscription(span, startTs)
		c.spans[span.TableID] = spanSubscription
	}
	dispatcher := newDispatcherStat(startTs, info, spanSubscription, filter, c.dispatcherCount)
	if span.Equal(heartbeatpb.DDLSpan) {
		c.tableTriggerDispatchers.Store(id, dispatcher)
		log.Info("table trigger dispatcher register acceptor", zap.Uint64("clusterID", c.tidbClusterID),
			zap.Any("acceptorID", id), zap.Int64("tableID", span.TableID),
			zap.Uint64("startTs", startTs), zap.Duration("brokerRegisterDuration", time.Since(start)))
		return
	}

	c.dispatchers.Store(id, dispatcher)
	c.dispatcherCount++

	brokerRegisterDuration := time.Since(start)

	start = time.Now()
	c.eventStore.RegisterDispatcher(
		id,
		span,
		info.GetStartTs(),
		dispatcher.spanSubscription.onNewEvent,
		func(watermark uint64) { c.onNotify(dispatcher.spanSubscription, watermark) },
	)
	c.schemaStore.RegisterTable(span.GetTableID(), info.GetStartTs())
	eventStoreRegisterDuration := time.Since(start)
	c.ds.AddPath(id, c)

	log.Info("register acceptor", zap.Uint64("clusterID", c.tidbClusterID),
		zap.Any("acceptorID", id), zap.Int64("tableID", span.TableID),
		zap.Uint64("startTs", startTs), zap.Duration("brokerRegisterDuration", brokerRegisterDuration),
		zap.Duration("eventStoreRegisterDuration", eventStoreRegisterDuration))
}

func (c *eventBroker) removeDispatcher(dispatcherInfo DispatcherInfo) {
	defer c.metricDispatcherCount.Dec()
	id := dispatcherInfo.GetID()
	stat, ok := c.dispatchers.Load(id)
	if !ok {
		c.tableTriggerDispatchers.Delete(id)
		return
	}
	c.eventStore.UnregisterDispatcher(id, dispatcherInfo.GetTableSpan())
	c.schemaStore.UnregisterTable(dispatcherInfo.GetTableSpan().TableID)
	c.dispatchers.Delete(id)

	spanSubscription := stat.(*dispatcherStat).spanSubscription
	dispatcherCnt := spanSubscription.removeDispatcher(id)
	if dispatcherCnt == 0 {
		delete(c.spans, spanSubscription.span.TableID)
	}
	log.Info("deregister acceptor", zap.Uint64("clusterID", c.tidbClusterID), zap.Any("acceptorID", id))
}

func (c *eventBroker) pauseDispatcher(dispatcherInfo DispatcherInfo) {
	stat, ok := c.dispatchers.Load(dispatcherInfo.GetID())
	if !ok {
		return
	}
	stat.(*dispatcherStat).isRunning.Store(false)
}

func (c *eventBroker) resumeDispatcher(dispatcherInfo DispatcherInfo) {
	stat, ok := c.dispatchers.Load(dispatcherInfo.GetID())
	if !ok {
		return
	}
	dispStat := stat.(*dispatcherStat)
	// Reset the watermark to the startTs of the dispatcherInfo.
	dispStat.watermark.Store(dispStat.info.GetStartTs())
	dispStat.isRunning.Store(true)
}

// Store the progress of the dispatcher, and the incremental events stats.
// Those information will be used to decide when will the worker start to handle the push task of this dispatcher.
type dispatcherStat struct {
	info             DispatcherInfo
	filter           filter.Filter
	spanSubscription *spanSubscription
	// The watermark of the events that have been sent to the dispatcher.
<<<<<<< HEAD
	watermark                             atomic.Uint64
	isRunning                             atomic.Bool
=======
	watermark atomic.Uint64

	// syncpoint related
	enableSyncPoint   bool
	nextSyncPoint     uint64
	syncPointInterval time.Duration

>>>>>>> 4f149bbf
	metricSorterOutputEventCountKV        prometheus.Counter
	metricEventServiceSendKvCount         prometheus.Counter
	metricEventServiceSendDDLCount        prometheus.Counter
	metricEventServiceSendResolvedTsCount prometheus.Counter
}

func newDispatcherStat(
	startTs uint64, info DispatcherInfo,
	subscription *spanSubscription, filter filter.Filter,
	dispatcherIdx int,
) *dispatcherStat {
	namespace, id := info.GetChangefeedID()
	dispStat := &dispatcherStat{
		info:                                  info,
		filter:                                filter,
		spanSubscription:                      subscription,
		metricSorterOutputEventCountKV:        metrics.SorterOutputEventCount.WithLabelValues(namespace, id, "kv"),
		metricEventServiceSendKvCount:         metrics.EventServiceSendEventCount.WithLabelValues(namespace, id, "kv"),
		metricEventServiceSendDDLCount:        metrics.EventServiceSendEventCount.WithLabelValues(namespace, id, "ddl"),
		metricEventServiceSendResolvedTsCount: metrics.EventServiceSendEventCount.WithLabelValues(namespace, id, "resolved_ts"),
	}
	if info.SyncPointEnabled() {
		dispStat.enableSyncPoint = true
		dispStat.nextSyncPoint = info.GetSyncPointTs()
		dispStat.syncPointInterval = info.GetSyncPointInterval()
	}

	dispStat.watermark.Store(startTs)
	dispStat.isRunning.Store(true)
	subscription.addDispatcher(dispStat)
	return dispStat
}

func (a *dispatcherStat) getDataRange() (common.DataRange, bool) {
	if a.watermark.Load() >= a.spanSubscription.watermark.Load() {
		return common.DataRange{}, false
	}
	r := common.DataRange{
		Span:    a.info.GetTableSpan(),
		StartTs: a.watermark.Load(),
		EndTs:   a.spanSubscription.watermark.Load(),
	}
	return r, true
}

// spanSubscription store the latest progress of the table span in the event store.
// And it also stores the dispatchers that want to listen to the events of this table span.
type spanSubscription struct {
	span *heartbeatpb.TableSpan
	// map dispatcherID -> dispatcherStat
	dispatchers struct {
		sync.RWMutex
		m map[common.DispatcherID]*dispatcherStat
	}
	// The watermark of the events that have been stored in the event store.
	watermark  atomic.Uint64
	lastUpdate atomic.Value
	// The commitTs of the latest kv event that has been stored in the event store.
	maxEventCommitTs atomic.Uint64
}

func newSpanSubscription(span *heartbeatpb.TableSpan, startTs uint64) *spanSubscription {
	s := &spanSubscription{
		span:             span,
		watermark:        atomic.Uint64{},
		lastUpdate:       atomic.Value{},
		maxEventCommitTs: atomic.Uint64{},
	}
	s.watermark.Store(startTs)
	s.maxEventCommitTs.Store(startTs)
	s.lastUpdate.Store(time.Now())
	return s
}

func (s *spanSubscription) addDispatcher(stat *dispatcherStat) {
	s.dispatchers.Lock()
	defer s.dispatchers.Unlock()
	if s.dispatchers.m == nil {
		s.dispatchers.m = make(map[common.DispatcherID]*dispatcherStat)
	}
	s.dispatchers.m[stat.info.GetID()] = stat
}

func (s *spanSubscription) removeDispatcher(id common.DispatcherID) int {
	s.dispatchers.Lock()
	defer s.dispatchers.Unlock()
	delete(s.dispatchers.m, id)
	return len(s.dispatchers.m)
}

// onSubscriptionWatermark updates the watermark of the table span and send a notification to notify
// that this table span has new events.
func (s *spanSubscription) onSubscriptionWatermark(watermark uint64) {
	if watermark < s.watermark.Load() {
		return
	}
	s.watermark.Store(watermark)
	s.lastUpdate.Store(time.Now())
}

// onNewEvent is used to track whether there are new events in the event store, so that
// we can skip some unnecessary scan tasks.
// TODO: consider to use a better way to reduce the contention of the lock, maybe it is
// not necessary to update the maxEventCommitTs for every event.
func (s *spanSubscription) onNewEvent(raw *common.RawKVEntry) {
	if raw == nil {
		return
	}
	util.MustCompareAndMonotonicIncrease(&s.maxEventCommitTs, raw.CRTs)
}

type scanTask struct {
	dispatcherStat *dispatcherStat
	createTime     time.Time
}

func newScanTask(dispatcherStat *dispatcherStat) scanTask {
	return scanTask{
		dispatcherStat: dispatcherStat,
		createTime:     time.Now(),
	}
}

func (t *scanTask) handle() {
	metricScanTaskQueueDuration.Observe(float64(time.Since(t.createTime).Milliseconds()))
}

type scanTaskPool struct {
	// pendingTaskQueue is used to store the tasks that are waiting to be handled by the scan workers.
	// The length of the pendingTaskQueue is equal to the number of the scan workers.
	pendingTaskQueue chan scanTask
}

func newScanTaskPool() *scanTaskPool {
	return &scanTaskPool{
		pendingTaskQueue: make(chan scanTask, defaultChannelSize),
	}
}

// pushTask pushes a task to the pool,
// and merge the task if the task is overlapped with the existing tasks.
func (p *scanTaskPool) pushTask(task scanTask) bool {
	select {
	case p.pendingTaskQueue <- task:
		return true
	default:
		metricEventBrokerDropTaskCount.Inc()
		// If the queue is full, we just drop the task
		return false
	}
}

func (p *scanTaskPool) popTask(chanIndex int) <-chan scanTask {
	return p.pendingTaskQueue
}

type wrapEvent struct {
	serverID node.ID
	e        messaging.IOTypeT
	msgType  int
}

func newWrapTxnEvent(serverID node.ID, e *commonEvent.DMLEvent) wrapEvent {
	return wrapEvent{
		serverID: serverID,
		e:        e,
		msgType:  commonEvent.TypeDMLEvent,
	}
}

func newWrapResolvedEvent(serverID node.ID, e commonEvent.ResolvedEvent) wrapEvent {
	return wrapEvent{
		serverID: serverID,
		e:        &e,
		msgType:  commonEvent.TypeResolvedEvent,
	}
}

func newWrapDDLEvent(serverID node.ID, e *commonEvent.DDLEvent) wrapEvent {
	return wrapEvent{
		serverID: serverID,
		e:        e,
		msgType:  commonEvent.TypeDDLEvent,
	}
}

func newWrapSyncPointEvent(serverID node.ID, e *commonEvent.SyncPointEvent) wrapEvent {
	return wrapEvent{
		serverID: serverID,
		e:        e,
		msgType:  commonEvent.TypeSyncPointEvent,
	}
}

// resolvedTsCache is used to cache the resolvedTs events.
// We use it instead of a primitive slice to reduce the allocation
// of the memory and reduce the GC pressure.
type resolvedTsCache struct {
	cache []commonEvent.ResolvedEvent
	// len is the number of the events in the cache.
	len int
	// limit is the max number of the events that the cache can store.
	limit int
}

func newResolvedTsCache(limit int) *resolvedTsCache {
	return &resolvedTsCache{
		cache: make([]commonEvent.ResolvedEvent, limit),
		limit: limit,
	}
}

func (c *resolvedTsCache) add(e commonEvent.ResolvedEvent) {
	c.cache[c.len] = e
	c.len++
}

func (c *resolvedTsCache) isFull() bool {
	return c.len >= c.limit
}

func (c *resolvedTsCache) getAll() []commonEvent.ResolvedEvent {
	res := c.cache[:c.len]
	c.reset()
	return res
}

func (c *resolvedTsCache) reset() {
	c.len = 0
}<|MERGE_RESOLUTION|>--- conflicted
+++ resolved
@@ -641,18 +641,14 @@
 	filter           filter.Filter
 	spanSubscription *spanSubscription
 	// The watermark of the events that have been sent to the dispatcher.
-<<<<<<< HEAD
-	watermark                             atomic.Uint64
-	isRunning                             atomic.Bool
-=======
 	watermark atomic.Uint64
+	isRunning atomic.Bool
 
 	// syncpoint related
 	enableSyncPoint   bool
 	nextSyncPoint     uint64
 	syncPointInterval time.Duration
 
->>>>>>> 4f149bbf
 	metricSorterOutputEventCountKV        prometheus.Counter
 	metricEventServiceSendKvCount         prometheus.Counter
 	metricEventServiceSendDDLCount        prometheus.Counter

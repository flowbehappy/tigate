package eventservice

import (
	"context"

	"github.com/flowbehappy/tigate/logservice/eventstore"
	"github.com/flowbehappy/tigate/pkg/common"
	appcontext "github.com/flowbehappy/tigate/pkg/common/context"
	"github.com/flowbehappy/tigate/pkg/messaging"
	"github.com/google/uuid"
	"github.com/pingcap/log"
	"github.com/pingcap/tiflow/cdc/processor/tablepb"
	"go.uber.org/zap"
)

const (
	defaultChannelSize = 2048
	defaultWorkerCount = 32
)

// EventService accepts the requests of pulling events.
// The EventService is a singleton in the system.
type EventService interface {
	Name() string
	Run(ctx context.Context) error
	Close(context.Context) error
}

type logpuller interface {
	// SubscribeTableSpan subscribes the table span, and returns the latest progress of the table span.
	// afterUpdate is called when the watermark of the table span is updated.
	SubscribeTableSpan(span *common.TableSpan, startTs uint64, onSpanUpdate func(watermark uint64)) (uint64, error)
	// Read return the event of the data range.
	Read(dataRange ...*common.DataRange) ([][]*common.TxnEvent, error)
}

type DispatcherInfo interface {
	// GetID returns the ID of the dispatcher.
	GetID() string
	// GetClusterID returns the ID of the TiDB cluster the acceptor wants to accept events from.
	GetClusterID() uint64

	GetTopic() common.TopicType
	GetServerID() string
	GetTableSpan() *common.TableSpan
	GetStartTs() uint64
	IsRegister() bool
}

type eventService struct {
	ctx        context.Context
	mc         messaging.MessageCenter
	eventStore eventstore.EventStore
	brokers    map[uint64]*eventBroker

	// TODO: use a better way to cache the acceptorInfos
	acceptorInfoCh chan DispatcherInfo
}

func NewEventService(ctx context.Context) EventService {
	mc := appcontext.GetService[messaging.MessageCenter](appcontext.MessageCenter)
	eventStore := appcontext.GetService[eventstore.EventStore](appcontext.EventStore)

	es := &eventService{
		mc:             mc,
		eventStore:     eventStore,
		ctx:            ctx,
<<<<<<< HEAD
		stores:         make(map[uint64]*eventBroker),
		acceptorInfoCh: make(chan EventAcceptorInfo, defaultChannelSize*16),
=======
		brokers:        make(map[uint64]*eventBroker),
		acceptorInfoCh: make(chan DispatcherInfo, defaultChannelSize*16),
>>>>>>> 46da6944
	}
	es.mc.RegisterHandler(messaging.EventServiceTopic, es.handleMessage)
	return es
}

func (s *eventService) Name() string {
	return appcontext.EventService
}

func (s *eventService) Run(ctx context.Context) error {
	log.Info("start event service")
	for {
		select {
		case <-ctx.Done():
			log.Info("event service exited")
			return nil
		case info := <-s.acceptorInfoCh:
			if info.IsRegister() {
				s.registerDispatcher(info)
			} else {
<<<<<<< HEAD
				s.deregisterAcceptor(info)
=======
				s.deregisterDispatcher(info.GetClusterID(), info.GetID())
>>>>>>> 46da6944
			}
		}
	}
}

func (s *eventService) Close(_ context.Context) error {
	log.Info("event service is closing")
	for _, c := range s.brokers {
		c.close()
	}
	log.Info("event service is closed")
	return nil
}

func (s *eventService) handleMessage(msg *messaging.TargetMessage) error {
	acceptorInfo := msgToAcceptorInfo(msg)
	s.acceptorInfoCh <- acceptorInfo
	return nil
}

func (s *eventService) registerDispatcher(acceptor DispatcherInfo) {
	clusterID := acceptor.GetClusterID()
	startTs := acceptor.GetStartTs()
	span := acceptor.GetTableSpan()

	c, ok := s.brokers[clusterID]
	if !ok {
		c = newEventBroker(s.ctx, clusterID, s.eventStore, s.mc)
		s.brokers[clusterID] = c
	}

	subscription := &spanSubscription{
		span: span,
	}
	subscription.watermark.Store(uint64(startTs))
	// add the acceptor to the cluster.
	ac := &dispatcherStat{
		info:             acceptor,
		spanSubscription: subscription,
		notify:           c.changedCh,
	}
	ac.watermark.Store(uint64(startTs))

	c.dispatchers[acceptor.GetID()] = ac

<<<<<<< HEAD
	// add the acceptor to the table span it wants to listen.
	stat, ok := c.spanStats[span.TableID]
	if !ok {
		stat = &spanSubscription{
			span:      span,
			acceptors: make(map[string]*acceptorStat),
			notify:    c.changedSpanCh,
		}
		stat.watermark.Store(startTs)
		c.spanStats[span.TableID] = stat
=======
	// c.logpuller.SubscribeTableSpan(span, startTs, stat.UpdateWatermark)
	tbspan := tablepb.Span{
		TableID:  tablepb.TableID(span.TableID),
		StartKey: span.StartKey,
		EndKey:   span.EndKey,
>>>>>>> 46da6944
	}
	id := uuid.MustParse(acceptor.GetID())
	c.eventStore.RegisterDispatcher(
		common.DispatcherID(id),
		tbspan,
		common.Ts(acceptor.GetStartTs()),
		ac.onNewEvent,
		ac.onSubscriptionWatermark,
	)
	log.Info("register acceptor", zap.Uint64("clusterID", clusterID), zap.String("acceptorID", acceptor.GetID()))
}

<<<<<<< HEAD
func (s *eventService) deregisterAcceptor(acceptor EventAcceptorInfo) {
	clusterID := acceptor.GetClusterID()
	c, ok := s.stores[clusterID]
	if !ok {
		return
	}
	acceptorID := acceptor.GetID()
	_, ok = c.acceptors[acceptorID]
=======
func (s *eventService) deregisterDispatcher(clusterID uint64, accepterID string) {
	c, ok := s.brokers[clusterID]
	if !ok {
		return
	}
	_, ok = c.dispatchers[accepterID]
>>>>>>> 46da6944
	if !ok {
		return
	}
	//TODO: release the resources of the acceptor.
<<<<<<< HEAD
	delete(c.acceptors, acceptorID)
	log.Info("deregister acceptor", zap.Uint64("clusterID", clusterID), zap.String("acceptorID", acceptorID))
=======
	delete(c.dispatchers, accepterID)
	log.Info("deregister acceptor", zap.Uint64("clusterID", clusterID), zap.String("acceptorID", accepterID))
>>>>>>> 46da6944
}

// TODO: implement the following functions
func msgToAcceptorInfo(msg *messaging.TargetMessage) DispatcherInfo {
	return msg.Message.(messaging.RegisterDispatcherRequest)
}<|MERGE_RESOLUTION|>--- conflicted
+++ resolved
@@ -65,13 +65,8 @@
 		mc:             mc,
 		eventStore:     eventStore,
 		ctx:            ctx,
-<<<<<<< HEAD
-		stores:         make(map[uint64]*eventBroker),
-		acceptorInfoCh: make(chan EventAcceptorInfo, defaultChannelSize*16),
-=======
 		brokers:        make(map[uint64]*eventBroker),
 		acceptorInfoCh: make(chan DispatcherInfo, defaultChannelSize*16),
->>>>>>> 46da6944
 	}
 	es.mc.RegisterHandler(messaging.EventServiceTopic, es.handleMessage)
 	return es
@@ -92,11 +87,7 @@
 			if info.IsRegister() {
 				s.registerDispatcher(info)
 			} else {
-<<<<<<< HEAD
 				s.deregisterAcceptor(info)
-=======
-				s.deregisterDispatcher(info.GetClusterID(), info.GetID())
->>>>>>> 46da6944
 			}
 		}
 	}
@@ -142,24 +133,11 @@
 
 	c.dispatchers[acceptor.GetID()] = ac
 
-<<<<<<< HEAD
-	// add the acceptor to the table span it wants to listen.
-	stat, ok := c.spanStats[span.TableID]
-	if !ok {
-		stat = &spanSubscription{
-			span:      span,
-			acceptors: make(map[string]*acceptorStat),
-			notify:    c.changedSpanCh,
-		}
-		stat.watermark.Store(startTs)
-		c.spanStats[span.TableID] = stat
-=======
 	// c.logpuller.SubscribeTableSpan(span, startTs, stat.UpdateWatermark)
 	tbspan := tablepb.Span{
 		TableID:  tablepb.TableID(span.TableID),
 		StartKey: span.StartKey,
 		EndKey:   span.EndKey,
->>>>>>> 46da6944
 	}
 	id := uuid.MustParse(acceptor.GetID())
 	c.eventStore.RegisterDispatcher(
@@ -172,34 +150,20 @@
 	log.Info("register acceptor", zap.Uint64("clusterID", clusterID), zap.String("acceptorID", acceptor.GetID()))
 }
 
-<<<<<<< HEAD
 func (s *eventService) deregisterAcceptor(acceptor EventAcceptorInfo) {
 	clusterID := acceptor.GetClusterID()
-	c, ok := s.stores[clusterID]
+	c, ok := s.brokers[clusterID]
 	if !ok {
 		return
 	}
 	acceptorID := acceptor.GetID()
 	_, ok = c.acceptors[acceptorID]
-=======
-func (s *eventService) deregisterDispatcher(clusterID uint64, accepterID string) {
-	c, ok := s.brokers[clusterID]
-	if !ok {
-		return
-	}
-	_, ok = c.dispatchers[accepterID]
->>>>>>> 46da6944
 	if !ok {
 		return
 	}
 	//TODO: release the resources of the acceptor.
-<<<<<<< HEAD
-	delete(c.acceptors, acceptorID)
-	log.Info("deregister acceptor", zap.Uint64("clusterID", clusterID), zap.String("acceptorID", acceptorID))
-=======
-	delete(c.dispatchers, accepterID)
+	delete(c.dispatchers, acceptorID)
 	log.Info("deregister acceptor", zap.Uint64("clusterID", clusterID), zap.String("acceptorID", accepterID))
->>>>>>> 46da6944
 }
 
 // TODO: implement the following functions

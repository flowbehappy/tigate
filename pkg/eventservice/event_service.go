--- conflicted
+++ resolved
@@ -103,15 +103,14 @@
 		span: span,
 	}
 	spanSub.watermark.Store(uint64(startTs))
-
 	// add the acceptor to the cluster.
 	ac := &acceptorStat{
 		acceptor:         acceptor,
 		spanSubscription: spanSub,
 		notify:           c.changedAcceptor,
 	}
-<<<<<<< HEAD
 	ac.watermark.Store(uint64(startTs))
+
 	c.acceptors[acceptor.GetID()] = ac
 	c.eventStore.RegisterDispatcher(
 		acceptor.GetID(),
@@ -120,27 +119,8 @@
 		ac.UpdateEventCount,
 		ac.UpdateWatermark,
 	)
-=======
+	log.Info("register acceptor", zap.Uint64("clusterID", clusterID), zap.String("acceptorID", acceptor.GetID()))
 
-	ac.watermark.Store(startTs)
-	c.acceptors[acceptor.GetID()] = ac
-
-	// add the acceptor to the table span it wants to listen.
-	stat, ok := c.spanStats[span.TableID]
-	if !ok {
-		stat = &spanSubscription{
-			span:      acceptor.GetTableSpan(),
-			acceptors: make(map[string]*acceptorStat),
-			notify:    c.changedSpanCh,
-		}
-		stat.watermark.Store(startTs)
-		c.spanStats[span.TableID] = stat
-	}
-	stat.addAcceptor(ac)
-	c.eventSource.SubscribeTableSpan(span, startTs, stat.UpdateWatermark)
-
->>>>>>> fc79ebf2
-	log.Info("register acceptor", zap.Uint64("clusterID", clusterID), zap.String("acceptorID", acceptor.GetID()))
 }
 
 func (s *eventService) deregisterAcceptor(clusterID uint64, accepterID string) {

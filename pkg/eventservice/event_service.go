package eventservice

import (
	"context"

	"github.com/flowbehappy/tigate/logservice/eventstore"
	"github.com/flowbehappy/tigate/pkg/common"
	"github.com/flowbehappy/tigate/pkg/messaging"
	"github.com/pingcap/log"
	"go.uber.org/zap"
)

const (
	defaultChanelSize  = 2048
	defaultWorkerCount = 32
)

// EventService accepts the requests of pulling events.
// The EventService is a singleton in the system.
type EventService interface {
	Run() error
	Close()
}

<<<<<<< HEAD
type DispatcherInfo interface {
	// GetID returns the ID of the dispatcher.
=======
type logpuller interface {
	// SubscribeTableSpan subscribes the table span, and returns the latest progress of the table span.
	// afterUpdate is called when the watermark of the table span is updated.
	SubscribeTableSpan(span *common.TableSpan, startTs uint64, onSpanUpdate func(watermark uint64)) (uint64, error)
	// Read return the event of the data range.
	Read(dataRange ...*common.DataRange) ([][]*common.TxnEvent, error)
}

type EventAcceptorInfo interface {
	// GetID returns the ID of the acceptor.
>>>>>>> ed1485fa
	GetID() string
	// GetClusterID returns the ID of the TiDB cluster the acceptor wants to accept events from.
	GetClusterID() uint64

	GetTopic() common.TopicType
	GetServerID() string
	GetTableSpan() *common.TableSpan
	GetStartTs() uint64
	IsRegister() bool
}

type eventService struct {
<<<<<<< HEAD
	ctx        context.Context
	mc         messaging.MessageCenter
	eventStore eventstore.EventStore
	brokers    map[uint64]*eventBroker
=======
	ctx       context.Context
	mc        messaging.MessageCenter
	logpuller logpuller
	stores    map[uint64]*eventBroker
>>>>>>> ed1485fa

	// TODO: use a better way to cache the acceptorInfos
	acceptorInfoCh chan DispatcherInfo
}

<<<<<<< HEAD
func NewEventService(ctx context.Context, mc messaging.MessageCenter, eventStore eventstore.EventStore) EventService {
	es := &eventService{
		mc:             mc,
		eventStore:     eventStore,
=======
func NewEventService(ctx context.Context, mc messaging.MessageCenter, logpuller logpuller) EventService {
	es := &eventService{
		mc:             mc,
		logpuller:      logpuller,
>>>>>>> ed1485fa
		ctx:            ctx,
		brokers:        make(map[uint64]*eventBroker),
		acceptorInfoCh: make(chan DispatcherInfo, defaultChanelSize*16),
	}
	es.mc.RegisterHandler(messaging.EventServiceTopic, es.handleMessage)
	return es
}

func (s *eventService) Run() error {
	log.Info("start event service")
	for {
		select {
		case <-s.ctx.Done():
			log.Info("event service exited")
			return nil
		case info := <-s.acceptorInfoCh:
			if info.IsRegister() {
				s.registerDispatcher(info)
			} else {
				s.deregisterDispatcher(info.GetClusterID(), info.GetID())
			}
		}
	}
}

func (s *eventService) Close() {
	log.Info("event service is closing")
	for _, c := range s.brokers {
		c.close()
	}
	log.Info("event service is closed")
}

func (s *eventService) handleMessage(msg *messaging.TargetMessage) error {
	acceptorInfo := msgToAcceptorInfo(msg)
	s.acceptorInfoCh <- acceptorInfo
	return nil
}

func (s *eventService) registerDispatcher(acceptor DispatcherInfo) {
	clusterID := acceptor.GetClusterID()
	startTs := acceptor.GetStartTs()
	span := acceptor.GetTableSpan()

	c, ok := s.brokers[clusterID]
	if !ok {
<<<<<<< HEAD
		c = newEventBroker(s.ctx, clusterID, s.eventStore, s.mc)
		s.brokers[clusterID] = c
	}

	subscription := &spanSubscription{
		span: span,
=======
		c = newCluster(s.ctx, clusterID, s.logpuller, s.mc)
		s.stores[clusterID] = c
>>>>>>> ed1485fa
	}
	subscription.watermark.Store(uint64(startTs))
	// add the acceptor to the cluster.
	ac := &dispatcherStat{
		info:             acceptor,
		spanSubscription: subscription,
		notify:           c.changedCh,
	}
	ac.watermark.Store(uint64(startTs))

<<<<<<< HEAD
	c.dispatchers[acceptor.GetID()] = ac
=======
	ac.watermark.Store(startTs)
	c.acceptors[acceptor.GetID()] = ac

	// add the acceptor to the table span it wants to listen.
	stat, ok := c.spanStats[span.TableID]
	if !ok {
		stat = &spanSubscription{
			span:      acceptor.GetTableSpan(),
			acceptors: make(map[string]*acceptorStat),
			notify:    c.changedSpanCh,
		}
		stat.watermark.Store(startTs)
		c.spanStats[span.TableID] = stat
	}
	stat.addAcceptor(ac)
	c.logpuller.SubscribeTableSpan(span, startTs, stat.UpdateWatermark)
>>>>>>> ed1485fa

	c.eventStore.RegisterDispatcher(
		ac.info.GetID(),
		ac.info.GetTableSpan(),
		common.Ts(acceptor.GetStartTs()),
		ac.onNewEvent,
		ac.onSubscriptionWatermark,
	)
	log.Info("register acceptor", zap.Uint64("clusterID", clusterID), zap.String("acceptorID", acceptor.GetID()))
}

func (s *eventService) deregisterDispatcher(clusterID uint64, accepterID string) {
	c, ok := s.brokers[clusterID]
	if !ok {
		return
	}
	_, ok = c.dispatchers[accepterID]
	if !ok {
		return
	}
	//TODO: release the resources of the acceptor.
	delete(c.dispatchers, accepterID)
	log.Info("deregister acceptor", zap.Uint64("clusterID", clusterID), zap.String("acceptorID", accepterID))
}

// TODO: implement the following functions
func msgToAcceptorInfo(msg *messaging.TargetMessage) DispatcherInfo {
	return msg.Message.(messaging.RegisterDispatcherRequest)
}<|MERGE_RESOLUTION|>--- conflicted
+++ resolved
@@ -3,7 +3,6 @@
 import (
 	"context"
 
-	"github.com/flowbehappy/tigate/logservice/eventstore"
 	"github.com/flowbehappy/tigate/pkg/common"
 	"github.com/flowbehappy/tigate/pkg/messaging"
 	"github.com/pingcap/log"
@@ -22,10 +21,6 @@
 	Close()
 }
 
-<<<<<<< HEAD
-type DispatcherInfo interface {
-	// GetID returns the ID of the dispatcher.
-=======
 type logpuller interface {
 	// SubscribeTableSpan subscribes the table span, and returns the latest progress of the table span.
 	// afterUpdate is called when the watermark of the table span is updated.
@@ -34,9 +29,8 @@
 	Read(dataRange ...*common.DataRange) ([][]*common.TxnEvent, error)
 }
 
-type EventAcceptorInfo interface {
-	// GetID returns the ID of the acceptor.
->>>>>>> ed1485fa
+type DispatcherInfo interface {
+	// GetID returns the ID of the dispatcher.
 	GetID() string
 	// GetClusterID returns the ID of the TiDB cluster the acceptor wants to accept events from.
 	GetClusterID() uint64
@@ -49,33 +43,19 @@
 }
 
 type eventService struct {
-<<<<<<< HEAD
-	ctx        context.Context
-	mc         messaging.MessageCenter
-	eventStore eventstore.EventStore
-	brokers    map[uint64]*eventBroker
-=======
 	ctx       context.Context
 	mc        messaging.MessageCenter
 	logpuller logpuller
-	stores    map[uint64]*eventBroker
->>>>>>> ed1485fa
+	brokers   map[uint64]*eventBroker
 
 	// TODO: use a better way to cache the acceptorInfos
 	acceptorInfoCh chan DispatcherInfo
 }
 
-<<<<<<< HEAD
-func NewEventService(ctx context.Context, mc messaging.MessageCenter, eventStore eventstore.EventStore) EventService {
-	es := &eventService{
-		mc:             mc,
-		eventStore:     eventStore,
-=======
 func NewEventService(ctx context.Context, mc messaging.MessageCenter, logpuller logpuller) EventService {
 	es := &eventService{
 		mc:             mc,
 		logpuller:      logpuller,
->>>>>>> ed1485fa
 		ctx:            ctx,
 		brokers:        make(map[uint64]*eventBroker),
 		acceptorInfoCh: make(chan DispatcherInfo, defaultChanelSize*16),
@@ -122,17 +102,12 @@
 
 	c, ok := s.brokers[clusterID]
 	if !ok {
-<<<<<<< HEAD
-		c = newEventBroker(s.ctx, clusterID, s.eventStore, s.mc)
+		c = newEventBroker(s.ctx, clusterID, s.logpuller, s.mc)
 		s.brokers[clusterID] = c
 	}
 
 	subscription := &spanSubscription{
 		span: span,
-=======
-		c = newCluster(s.ctx, clusterID, s.logpuller, s.mc)
-		s.stores[clusterID] = c
->>>>>>> ed1485fa
 	}
 	subscription.watermark.Store(uint64(startTs))
 	// add the acceptor to the cluster.
@@ -143,26 +118,9 @@
 	}
 	ac.watermark.Store(uint64(startTs))
 
-<<<<<<< HEAD
 	c.dispatchers[acceptor.GetID()] = ac
-=======
-	ac.watermark.Store(startTs)
-	c.acceptors[acceptor.GetID()] = ac
 
-	// add the acceptor to the table span it wants to listen.
-	stat, ok := c.spanStats[span.TableID]
-	if !ok {
-		stat = &spanSubscription{
-			span:      acceptor.GetTableSpan(),
-			acceptors: make(map[string]*acceptorStat),
-			notify:    c.changedSpanCh,
-		}
-		stat.watermark.Store(startTs)
-		c.spanStats[span.TableID] = stat
-	}
-	stat.addAcceptor(ac)
-	c.logpuller.SubscribeTableSpan(span, startTs, stat.UpdateWatermark)
->>>>>>> ed1485fa
+	// c.logpuller.SubscribeTableSpan(span, startTs, stat.UpdateWatermark)
 
 	c.eventStore.RegisterDispatcher(
 		ac.info.GetID(),

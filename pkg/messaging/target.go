package messaging

import (
	"context"
	"fmt"
	"sync"
	"sync/atomic"
	"time"

	. "github.com/flowbehappy/tigate/pkg/apperror"
	"github.com/flowbehappy/tigate/pkg/config"
	"github.com/flowbehappy/tigate/pkg/messaging/proto"
	"github.com/flowbehappy/tigate/utils/conn"
	"github.com/pingcap/log"
	"github.com/pingcap/tiflow/pkg/errors"
	"github.com/pingcap/tiflow/pkg/security"
	"go.uber.org/zap"
	"google.golang.org/grpc"
)

const (
	reconnectInterval = 2 * time.Second
)

// remoteMessageTarget implements the SendMessageChannel interface.
// TODO: Reduce the goroutine number it spawns.
// Currently it spawns 2 goroutines for each remote target, and 2 goroutines for each local target,
// and 1 goroutine to handle grpc stream error.
type remoteMessageTarget struct {
	// The server id of the message center.
	localId ServerId
	// The current localEpoch of the message center.
	localEpoch uint64
	// The next message sendSequence number.
	sendSequence atomic.Uint64

	targetEpoch atomic.Uint64
	targetId    ServerId
	targetAddr  string

	// For sending events and commands
	eventSender   *sendStreamWrapper
	commandSender *sendStreamWrapper

	// For receiving events and commands
	conn              *grpc.ClientConn
	receivedSequence  atomic.Uint64
	eventRecvStream   grpcReceiver
	commandRecvStream grpcReceiver

	// We push the events and commands to remote send streams.
	// The send streams are created when the target is added to the message center.
	// These channels are used to cache the messages before sending.
	sendEventCh chan *proto.Message
	sendCmdCh   chan *proto.Message

	// We pull the events and commands from remote receive streams,
	// and push to the message center.
	recvEventCh chan *TargetMessage
	recvCmdCh   chan *TargetMessage

	wg *sync.WaitGroup
	// ctx is used to create the grpc stream.
	ctx context.Context
	// cancel is used to stop the grpc stream, and the goroutine spawned by remoteMessageTarget.
	cancel context.CancelFunc
	// errCh is used to gether the error from the goroutine spawned by remoteMessageTarget.
	errCh chan AppError
}

func (s *remoteMessageTarget) sendEvent(msg ...*TargetMessage) error {
	if !s.eventSender.ready.Load() {
		return AppError{Type: ErrorTypeConnectionNotFound, Reason: "Stream has not been initialized"}
	}
	select {
	case <-s.ctx.Done():
		return AppError{Type: ErrorTypeConnectionNotFound, Reason: "Stream has been closed"}
	case s.sendEventCh <- s.newMessage(msg...):
		return nil
	default:
		return AppError{Type: ErrorTypeMessageCongested, Reason: "Send event message is congested"}
	}
}

func (s *remoteMessageTarget) sendCommand(msg ...*TargetMessage) error {
	if !s.commandSender.ready.Load() {
		return AppError{Type: ErrorTypeConnectionNotFound, Reason: "Stream has not been initialized"}
	}
	select {
	case <-s.ctx.Done():
		return AppError{Type: ErrorTypeConnectionNotFound, Reason: "Stream has been closed"}
	case s.sendCmdCh <- s.newMessage(msg...):
		return nil
	default:
		return AppError{Type: ErrorTypeMessageCongested, Reason: "Send command message is congested"}
	}
}

func newRemoteMessageTarget(
	localID, targetId ServerId,
	localEpoch, targetEpoch uint64,
	addr string,
	recvEventCh, recvCmdCh chan *TargetMessage,
	cfg *config.MessageCenterConfig) *remoteMessageTarget {
	log.Info("Create remote target", zap.Stringer("local", localID), zap.Stringer("remote", targetId), zap.String("addr", addr), zap.Uint64("localEpoch", localEpoch), zap.Uint64("targetEpoch", targetEpoch))
	ctx, cancel := context.WithCancel(context.Background())
	rt := &remoteMessageTarget{
		localId:       localID,
		localEpoch:    localEpoch,
		targetAddr:    addr,
		targetId:      targetId,
		eventSender:   &sendStreamWrapper{ready: atomic.Bool{}},
		commandSender: &sendStreamWrapper{ready: atomic.Bool{}},
		ctx:           ctx,
		cancel:        cancel,
		sendEventCh:   make(chan *proto.Message, cfg.CacheChannelSize),
		sendCmdCh:     make(chan *proto.Message, cfg.CacheChannelSize),
		recvEventCh:   recvEventCh,
		recvCmdCh:     recvCmdCh,
		errCh:         make(chan AppError, 8),
		wg:            &sync.WaitGroup{},
	}
	rt.targetEpoch.Store(targetEpoch)
	rt.runHandleErr(ctx)
	return rt
}

// close stops the grpc stream and the goroutine spawned by remoteMessageTarget.
func (s *remoteMessageTarget) close() {
	log.Info("Close remote target", zap.Stringer("local", s.localId), zap.Stringer("remote", s.targetId), zap.String("addr", s.targetAddr))
	if s.conn != nil {
		s.conn.Close()
		s.conn = nil
	}
	s.cancel()
	s.wg.Wait()
}

func (s *remoteMessageTarget) runHandleErr(ctx context.Context) {
	s.wg.Add(1)
	go func() {
		defer s.wg.Done()
		for {
			select {
			case <-ctx.Done():
				return
			case err := <-s.errCh:
				switch err.Type {
				case ErrorTypeMessageReceiveFailed, ErrorTypeConnectionFailed:
					log.Warn("received message from remote failed, will be reconnect", zap.Stringer("local", s.localId), zap.Stringer("remote", s.targetId), zap.Error(err))
					time.Sleep(reconnectInterval)
					s.resetConnect()
				default:
					log.Error("Error in remoteMessageTarget, error:", zap.Error(err))
				}

			}
		}
	}()
}

func (s *remoteMessageTarget) collectErr(err AppError) {
	select {
	case s.errCh <- err:
	default:
	}
}

func (s *remoteMessageTarget) connect() {
	if s.conn != nil {
		return
	}
	conn, err := conn.Connect(s.targetAddr, &security.Credential{})
	if err != nil {
		log.Info("Cannot create grpc client", zap.Stringer("local", s.localId), zap.Stringer("remote", s.targetId), zap.Error(err))
		s.collectErr(AppError{
			Type:   ErrorTypeConnectionFailed,
			Reason: fmt.Sprintf("Cannot create grpc client on address %s, error: %s", s.targetAddr, err.Error())})
		return
	}

	client := proto.NewMessageCenterClient(conn)
	handshake := &proto.Message{From: string(s.localId), To: string(s.targetId), Epoch: s.localEpoch, Type: int32(TypeMessageHandShake)}

	eventStream, err := client.SendEvents(s.ctx, handshake)
	if err != nil {
		log.Info("Cannot establish event grpc stream", zap.Stringer("local", s.localId), zap.Stringer("remote", s.targetId), zap.Error(err))
		s.collectErr(AppError{
			Type:   ErrorTypeConnectionFailed,
			Reason: fmt.Sprintf("Cannot open event grpc stream, error: %s", err.Error())})
		return
	}

	commandStream, err := client.SendCommands(s.ctx, handshake)
	if err != nil {
		log.Info("Cannot establish command grpc stream", zap.Stringer("local", s.localId), zap.Stringer("remote", s.targetId), zap.Error(err))
		s.collectErr(AppError{
			Type:   ErrorTypeConnectionFailed,
			Reason: fmt.Sprintf("Cannot open event grpc stream, error: %s", err.Error())})
		return
	}

	s.conn = conn
	s.eventRecvStream = eventStream
	s.commandRecvStream = commandStream
	s.runReceiveMessages(eventStream, s.recvEventCh)
	s.runReceiveMessages(commandStream, s.recvCmdCh)
	log.Info("Connected to remote target",
		zap.Stringer("local", s.localId),
		zap.Stringer("remote", s.targetId),
		zap.String("remoteAddr", s.targetAddr))
}

func (s *remoteMessageTarget) resetConnect() {
	log.Info("reconnect to remote target",
		zap.Stringer("local", s.localId),
		zap.Stringer("remote", s.targetId))
	// Close the old streams
	if s.conn != nil {
		s.conn.Close()
		s.conn = nil
	}

	s.eventRecvStream = nil
	s.commandRecvStream = nil
	// Clear the error channel
LOOP:
	for {
		select {
		case <-s.errCh:
		default:
			break LOOP
		}
	}
	// Reconnect
	s.connect()
}

func (s *remoteMessageTarget) runEventSendStream(eventStream grpcSender) error {
	s.eventSender.stream = eventStream
	s.eventSender.ready.Store(true)
	err := s.runSendMessages(s.ctx, s.eventSender.stream, s.sendEventCh)
	log.Info("Event send stream closed", zap.Stringer("local", s.localId), zap.Stringer("remote", s.targetId), zap.Error(err))
	s.eventSender.ready.Store(false)
	return err
}

func (s *remoteMessageTarget) runCommandSendStream(commandStream grpcSender) error {
	s.commandSender.stream = commandStream
	s.commandSender.ready.Store(true)
	err := s.runSendMessages(s.ctx, s.commandSender.stream, s.sendCmdCh)
	log.Info("Command send stream closed", zap.Stringer("local", s.localId), zap.Stringer("remote", s.targetId), zap.Error(err))
	s.commandSender.ready.Store(false)
	return err
}

func (s *remoteMessageTarget) runSendMessages(sendCtx context.Context, stream grpcSender, sendChan chan *proto.Message) error {
	for {
		select {
		case <-sendCtx.Done():
			return sendCtx.Err()
		case message := <-sendChan:
<<<<<<< HEAD
=======
			log.Debug("Send message to remote",
				zap.Stringer("local", s.localId),
				zap.Stringer("remote", s.targetId),
				zap.Stringer("message", message))
>>>>>>> 9c1eca8b
			if err := stream.Send(message); err != nil {
				log.Error("Error when sending message to remote",
					zap.Error(err),
					zap.Stringer("local", s.localId),
					zap.Stringer("remote", s.targetId))
				err := AppError{Type: ErrorTypeMessageSendFailed, Reason: err.Error()}
				return err
			}
		}
	}
}

func (s *remoteMessageTarget) runReceiveMessages(stream grpcReceiver, receiveCh chan *TargetMessage) {
	s.wg.Add(1)
	go func() {
		defer s.wg.Done()
		for {
			select {
			case <-s.ctx.Done():
				return
			default:
			}
			message, err := stream.Recv()
			if err != nil {
				err := AppError{Type: ErrorTypeMessageReceiveFailed, Reason: errors.Trace(err).Error()}
				// return the error to close the stream, the client side is responsible to reconnect.
				s.collectErr(err)
				return
			}
			mt := IOType(message.Type)
			if mt == TypeMessageHandShake {
				log.Info("Received handshake message", zap.Stringer("local", s.localId), zap.Stringer("remote", s.targetId))
				continue
			}
			for _, payload := range message.Payload {
				msg, err := decodeIOType(mt, payload)
				if err != nil {
					// TODO: handle this error properly.
					err := AppError{Type: ErrorTypeInvalidMessage, Reason: errors.Trace(err).Error()}
					log.Warn("Failed to decode message", zap.Error(err))
					continue
				}
				receiveCh <- &TargetMessage{
					From:     ServerId(message.From),
					To:       ServerId(message.To),
					Topic:    message.Topic,
					Epoch:    message.Epoch,
					Sequence: message.Seqnum,
					Type:     mt,
					Message:  msg,
				}
			}
		}
	}()
}

func (s *remoteMessageTarget) newMessage(msg ...*TargetMessage) *proto.Message {
	msgBytes := make([][]byte, 0, len(msg))
	for _, m := range msg {
		// TODO: use a buffer pool to reduce the memory allocation.
		buf, err := m.Message.Marshal()
		if err != nil {
			log.Panic("marshal message failed ",
				zap.Any("msg", m),
				zap.Error(err))
		}
		msgBytes = append(msgBytes, buf)
	}
	protoMsg := &proto.Message{
		From:    string(s.localId),
		To:      string(s.targetId),
		Epoch:   s.localEpoch,
		Topic:   msg[0].Topic,
		Seqnum:  s.sendSequence.Add(1),
		Type:    int32(msg[0].Type),
		Payload: msgBytes,
	}
	return protoMsg
}

// localMessageTarget implements the SendMessageChannel interface.
// It is used to send messages to the local server.
// It simply pushes the messages to the messageCenter's channel directly.
type localMessageTarget struct {
	localId  ServerId
	epoch    uint64
	sequence atomic.Uint64

	// The gather channel from the message center.
	// We only need to push and pull the messages from those channel.
	recvEventCh chan *TargetMessage
	recvCmdCh   chan *TargetMessage
}

func (s *localMessageTarget) sendEvent(msg ...*TargetMessage) error {
	return s.sendMsgToChan(s.recvEventCh, msg...)
}

func (s *localMessageTarget) sendCommand(msg ...*TargetMessage) error {
	return s.sendMsgToChan(s.recvCmdCh, msg...)
}

func newLocalMessageTarget(id ServerId,
	gatherRecvEventChan chan *TargetMessage,
	gatherRecvCmdChan chan *TargetMessage) *localMessageTarget {
	return &localMessageTarget{
		localId:     id,
		recvEventCh: gatherRecvEventChan,
		recvCmdCh:   gatherRecvCmdChan,
	}
}

func (s *localMessageTarget) sendMsgToChan(ch chan *TargetMessage, msg ...*TargetMessage) error {
	for _, m := range msg {
		m.To = s.localId
		m.From = s.localId
		m.Epoch = s.epoch
		m.Sequence = s.sequence.Add(1)
		select {
		case ch <- m:
		default:
			return AppError{Type: ErrorTypeMessageCongested, Reason: "Send message is congested"}
		}
	}
	return nil
}

type sendStreamWrapper struct {
	stream grpcSender
	ready  atomic.Bool
}<|MERGE_RESOLUTION|>--- conflicted
+++ resolved
@@ -260,13 +260,10 @@
 		case <-sendCtx.Done():
 			return sendCtx.Err()
 		case message := <-sendChan:
-<<<<<<< HEAD
-=======
 			log.Debug("Send message to remote",
 				zap.Stringer("local", s.localId),
 				zap.Stringer("remote", s.targetId),
 				zap.Stringer("message", message))
->>>>>>> 9c1eca8b
 			if err := stream.Send(message); err != nil {
 				log.Error("Error when sending message to remote",
 					zap.Error(err),

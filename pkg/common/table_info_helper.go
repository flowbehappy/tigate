--- conflicted
+++ resolved
@@ -3,11 +3,8 @@
 import (
 	"crypto/sha256"
 	"encoding/binary"
-<<<<<<< HEAD
 	"encoding/json"
-=======
 	"strings"
->>>>>>> e8346421
 	"sync"
 
 	"github.com/pingcap/log"
@@ -739,7 +736,7 @@
 	return
 }
 
-func (s *ColumnSchema) InitPreSQLs(tableName string) {
+func (s *columnSchema) InitPreSQLs(tableName string) {
 	// TODO: find better way to hold the preSQLs
 	if len(s.Columns) == 0 {
 		log.Warn("table has no columns, should be in test mode", zap.String("table", tableName))
@@ -751,7 +748,7 @@
 	s.PreSQLs[preSQLUpdate] = s.genPreSQLUpdate()
 }
 
-func (s *ColumnSchema) genPreSQLInsert(isReplace bool, needPlaceHolder bool) string {
+func (s *columnSchema) genPreSQLInsert(isReplace bool, needPlaceHolder bool) string {
 	var builder strings.Builder
 
 	if isReplace {
@@ -771,7 +768,7 @@
 	return builder.String()
 }
 
-func (s *ColumnSchema) genPreSQLUpdate() string {
+func (s *columnSchema) genPreSQLUpdate() string {
 	var builder strings.Builder
 	builder.WriteString("UPDATE %s")
 	builder.WriteString(" SET ")
@@ -793,7 +790,7 @@
 	return builder.String()
 }
 
-func (s *ColumnSchema) getColumnList(isUpdate bool) string {
+func (s *columnSchema) getColumnList(isUpdate bool) string {
 	var b strings.Builder
 	for i, col := range s.Columns {
 		if col == nil || s.ColumnsFlag[col.ID].IsGeneratedColumn() {

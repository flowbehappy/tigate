--- conflicted
+++ resolved
@@ -276,12 +276,9 @@
 	// So be careful when using the TableInfo.
 	TableName TableName `json:"table-name"`
 
-<<<<<<< HEAD
-	// we don't want user to get columnSchema directly, and do copy or other actions.
-	// So for each operation, we will provide a related function to get field you want.
+	// Version means the version of the table info.
+	Version      uint16        `json:"version"`
 	columnSchema *columnSchema `json:"-"`
-
-	PreSQLs map[int]string `json:"pre-sqls"`
 }
 
 func (ti *TableInfo) MarshalJSON() ([]byte, error) {
@@ -340,11 +337,6 @@
 
 func (ti *TableInfo) GetIndices() []*model.IndexInfo {
 	return ti.columnSchema.Indices
-=======
-	// Version means the version of the table info.
-	Version      uint16        `json:"version"`
-	ColumnSchema *ColumnSchema `json:"column_schema"`
->>>>>>> e8346421
 }
 
 func (ti *TableInfo) GetColumnsOffset() map[int64]int {
@@ -363,97 +355,16 @@
 	return ti.columnSchema.ColumnsFlag
 }
 
-func (ti *TableInfo) Version() uint16 {
-	return ti.columnSchema.Version
-}
-
-<<<<<<< HEAD
-func (ti *TableInfo) InitPreSQLs() {
-	// TODO: find better way to hold the preSQLs
-	if len(ti.columnSchema.Columns) == 0 {
-		log.Warn("table has no columns, should be in test mode", zap.String("table", ti.TableName.String()))
-		return
-	}
-	ti.PreSQLs = make(map[int]string)
-	ti.PreSQLs[preSQLInsert] = ti.genPreSQLInsert(false, true)
-	ti.PreSQLs[preSQLReplace] = ti.genPreSQLInsert(true, true)
-	ti.PreSQLs[preSQLUpdate] = ti.genPreSQLUpdate()
-}
-
-func (ti *TableInfo) genPreSQLInsert(isReplace bool, needPlaceHolder bool) string {
-	var builder strings.Builder
-
-	if isReplace {
-		builder.WriteString("REPLACE INTO ")
-	} else {
-		builder.WriteString("INSERT INTO ")
-	}
-	quoteTable := ti.TableName.QuoteString()
-	builder.WriteString(quoteTable)
-	builder.WriteString(" (")
-	builder.WriteString(ti.getColumnList(false))
-	builder.WriteString(") VALUES ")
-
-	if needPlaceHolder {
-		builder.WriteString("(")
-		builder.WriteString(placeHolder(len(ti.columnSchema.Columns) - ti.columnSchema.VirtualColumnCount))
-		builder.WriteString(")")
-	}
-	return builder.String()
-}
-
-func (ti *TableInfo) genPreSQLUpdate() string {
-	var builder strings.Builder
-	builder.WriteString("UPDATE ")
-	builder.WriteString(ti.TableName.QuoteString())
-	builder.WriteString(" SET ")
-	builder.WriteString(ti.getColumnList(true))
-	return builder.String()
-}
-
-// placeHolder returns a string with n placeholders separated by commas
-// n must be greater or equal than 1, or the function will panic
-func placeHolder(n int) string {
-	var builder strings.Builder
-	builder.Grow((n-1)*2 + 1)
-	for i := 0; i < n; i++ {
-		if i > 0 {
-			builder.WriteString(",")
-		}
-		builder.WriteString("?")
-	}
-	return builder.String()
-}
-
-func (ti *TableInfo) getColumnList(isUpdate bool) string {
-	var b strings.Builder
-	for i, col := range ti.columnSchema.Columns {
-		if col == nil || ti.columnSchema.ColumnsFlag[col.ID].IsGeneratedColumn() {
-			continue
-		}
-		if i > 0 {
-			b.WriteString(",")
-		}
-		b.WriteString(QuoteName(col.Name.O))
-		if isUpdate {
-			b.WriteString(" = ?")
-		}
-	}
-	return b.String()
-}
-
-=======
->>>>>>> e8346421
 func (ti *TableInfo) GetPreInsertSQL() string {
-	return fmt.Sprintf(ti.ColumnSchema.PreSQLs[preSQLInsert], ti.TableName.QuoteString())
+	return fmt.Sprintf(ti.columnSchema.PreSQLs[preSQLInsert], ti.TableName.QuoteString())
 }
 
 func (ti *TableInfo) GetPreReplaceSQL() string {
-	return fmt.Sprintf(ti.ColumnSchema.PreSQLs[preSQLReplace], ti.TableName.QuoteString())
+	return fmt.Sprintf(ti.columnSchema.PreSQLs[preSQLReplace], ti.TableName.QuoteString())
 }
 
 func (ti *TableInfo) GetPreUpdateSQL() string {
-	return fmt.Sprintf(ti.ColumnSchema.PreSQLs[preSQLUpdate], ti.TableName.QuoteString())
+	return fmt.Sprintf(ti.columnSchema.PreSQLs[preSQLUpdate], ti.TableName.QuoteString())
 }
 
 // GetColumnInfo returns the column info by ID
@@ -625,7 +536,7 @@
 	return result
 }
 
-func NewTableInfo(schemaID int64, schemaName string, tableName string, tableID int64, isPartition bool, colcolumnSchema *columnSchema) *TableInfo {
+func NewTableInfo(schemaID int64, schemaName string, tableName string, tableID int64, isPartition bool, version uint16, columnSchema *columnSchema) *TableInfo {
 	ti := &TableInfo{
 		SchemaID: schemaID,
 		TableName: TableName{
@@ -634,12 +545,8 @@
 			TableID:     tableID,
 			IsPartition: isPartition,
 		},
-<<<<<<< HEAD
-		columnSchema: colcolumnSchema,
-=======
-		Version:      info.Version,
-		ColumnSchema: columnSchema,
->>>>>>> e8346421
+		Version:      version,
+		columnSchema: columnSchema,
 	}
 
 	// when this tableInfo is released, we need to cut down the reference count of the columnSchema
@@ -657,7 +564,7 @@
 	sharedColumnSchemaStorage := GetSharedColumnSchemaStorage()
 	columnSchema := sharedColumnSchemaStorage.GetOrSetColumnSchema(info)
 
-	return NewTableInfo(schemaID, schemaName, info.Name.O, info.ID, info.GetPartitionInfo() != nil, columnSchema)
+	return NewTableInfo(schemaID, schemaName, info.Name.O, info.ID, info.GetPartitionInfo() != nil, info.Version, columnSchema)
 }
 
 // GetColumnDefaultValue returns the default definition of a column.

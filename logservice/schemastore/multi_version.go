// Copyright 2024 PingCAP, Inc.
//
// Licensed under the Apache License, Version 2.0 (the "License");
// you may not use this file except in compliance with the License.
// You may obtain a copy of the License at
//
//     http://www.apache.org/licenses/LICENSE-2.0
//
// Unless required by applicable law or agreed to in writing, software
// distributed under the License is distributed on an "AS IS" BASIS,
// See the License for the specific language governing permissions and
// limitations under the License.

package schemastore

import (
	"errors"
	"fmt"
	"math"
	"sort"
	"sync"

	"github.com/pingcap/log"
	"github.com/pingcap/ticdc/pkg/common"
	"github.com/pingcap/tidb/pkg/meta/model"
	pmodel "github.com/pingcap/tidb/pkg/parser/model"
	"go.uber.org/zap"
)

type tableInfoItem struct {
	version uint64
	info    *common.TableInfo
}

type versionedTableInfoStore struct {
	mu sync.Mutex

	tableID int64

	// ordered by ts
	infos []*tableInfoItem

	deleteVersion uint64

	initialized bool

	pendingDDLs []PersistedDDLEvent

	// used to indicate whether the table info build is ready
	// must wait on it before reading table info from store
	readyToRead chan struct{}
}

func newEmptyVersionedTableInfoStore(tableID int64) *versionedTableInfoStore {
	return &versionedTableInfoStore{
		tableID:       tableID,
		infos:         make([]*tableInfoItem, 0),
		deleteVersion: math.MaxUint64,
		initialized:   false,
		pendingDDLs:   make([]PersistedDDLEvent, 0),
		readyToRead:   make(chan struct{}),
	}
}

func (v *versionedTableInfoStore) addInitialTableInfo(info *common.TableInfo) {
	v.mu.Lock()
	defer v.mu.Unlock()
	// assertEmpty(v.infos)
	// log.Info("addInitialTableInfo", zap.Int64("tableID", int64(v.tableID)), zap.Uint64("version", info.Version))
<<<<<<< HEAD
	v.infos = append(v.infos, &tableInfoItem{version: uint64(info.Version()), info: info})
=======
	v.infos = append(v.infos, &tableInfoItem{version: uint64(info.Version), info: info})
>>>>>>> e8346421
}

func (v *versionedTableInfoStore) getTableID() int64 {
	v.mu.Lock()
	defer v.mu.Unlock()
	return v.tableID
}

func (v *versionedTableInfoStore) setTableInfoInitialized() {
	v.mu.Lock()
	defer v.mu.Unlock()
	for _, job := range v.pendingDDLs {
		// log.Info("apply pending ddl",
		// 	zap.Int64("tableID", int64(v.tableID)),
		// 	zap.String("query", job.Query),
		// 	zap.Uint64("finishedTS", job.BinlogInfo.FinishedTS),
		// 	zap.Any("infosLen", len(v.infos)))
		v.doApplyDDL(&job)
	}
	v.initialized = true
	close(v.readyToRead)
}

func (v *versionedTableInfoStore) waitTableInfoInitialized() {
	<-v.readyToRead
}

// return the table info with the largest version <= ts
func (v *versionedTableInfoStore) getTableInfo(ts uint64) (*common.TableInfo, error) {
	v.mu.Lock()
	defer v.mu.Unlock()

	if !v.initialized {
		log.Panic("should wait for table info initialized")
	}

	if ts >= v.deleteVersion {
		log.Error("table info deleted",
			zap.Any("ts", ts),
			zap.Any("tableID", v.tableID),
			zap.Any("infos", v.infos),
			zap.Any("deleteVersion", v.deleteVersion))
		return nil, fmt.Errorf("table info deleted %d", v.tableID)
	}

	target := sort.Search(len(v.infos), func(i int) bool {
		return v.infos[i].version > ts
	})
	if target == 0 {
		log.Error("no version found",
			zap.Any("ts", ts),
			zap.Any("tableID", v.tableID),
			zap.Any("infos", v.infos),
			zap.Any("deleteVersion", v.deleteVersion))
		return nil, errors.New("no version found")
	}
	return v.infos[target-1].info, nil
}

// only keep one item with the largest version <= gcTS, return whether the store should be totally removed
func (v *versionedTableInfoStore) gc(gcTs uint64) bool {
	v.mu.Lock()
	defer v.mu.Unlock()
	if !v.initialized {
		return false
	}
	if len(v.infos) == 0 {
		log.Fatal("no table info found", zap.Int64("tableID", v.tableID))
	}

	if gcTs >= v.deleteVersion {
		return true
	}

	target := sort.Search(len(v.infos), func(i int) bool {
		return v.infos[i].version > gcTs
	})
	if target == 0 {
		return false
	}

	v.infos = v.infos[target-1:]
	if len(v.infos) == 0 {
		log.Panic("should not happen")
	}
	return false
}

func assertEmpty(infos []*tableInfoItem, event *PersistedDDLEvent) {
	if len(infos) != 0 {
		log.Panic("shouldn't happen",
			zap.Any("infosLen", len(infos)),
			zap.Any("lastVersion", infos[len(infos)-1].version),
<<<<<<< HEAD
			zap.Any("lastTableInfoVersion", infos[len(infos)-1].info.Version()),
=======
			zap.Any("lastTableInfoVersion", infos[len(infos)-1].info.Version),
>>>>>>> e8346421
			zap.String("query", event.Query),
			zap.Int64("tableID", event.CurrentTableID),
			zap.Uint64("finishedTs", event.FinishedTs),
			zap.Int64("schemaVersion", event.SchemaVersion))
	}
}

func assertNonEmpty(infos []*tableInfoItem, event *PersistedDDLEvent) {
	if len(infos) == 0 {
		log.Panic("shouldn't happen",
			zap.Any("infos", infos),
			zap.String("query", event.Query))
	}
}

func assertNonDeleted(v *versionedTableInfoStore) {
	if v.deleteVersion != uint64(math.MaxUint64) {
		log.Panic("shouldn't happen")
	}
}

func (v *versionedTableInfoStore) applyDDLFromPersistStorage(event *PersistedDDLEvent) {
	v.mu.Lock()
	defer v.mu.Unlock()
	if v.initialized {
		log.Panic("should not happen")
	}

	v.doApplyDDL(event)
}

func (v *versionedTableInfoStore) applyDDL(event *PersistedDDLEvent) {
	v.mu.Lock()
	defer v.mu.Unlock()
	// delete table should not receive more ddl
	assertNonDeleted(v)

	if !v.initialized {
		// The usage of the parameter `event` may outlive the function call, so we copy it.
		v.pendingDDLs = append(v.pendingDDLs, *event)
		return
	}
	v.doApplyDDL(event)
}

// lock must be hold by the caller
func (v *versionedTableInfoStore) doApplyDDL(event *PersistedDDLEvent) {
	// TODO: add a unit test
	// TODO: whether need add schema version check
	if len(v.infos) != 0 && event.FinishedTs <= v.infos[len(v.infos)-1].version {
		log.Warn("already applied ddl, ignore it.",
			zap.Int64("tableID", v.tableID),
			zap.String("query", event.Query),
			zap.Uint64("finishedTS", event.FinishedTs),
			zap.Int("infosLen", len(v.infos)))
		return
	}
	appendTableInfo := func() {
		info := common.WrapTableInfo(event.CurrentSchemaID, event.CurrentSchemaName, event.TableInfo)
		v.infos = append(v.infos, &tableInfoItem{version: uint64(event.FinishedTs), info: info})
	}

	switch model.ActionType(event.Type) {
	case model.ActionCreateTable:
		if len(v.infos) == 1 {
			// table info may be in snapshot, can not filter redudant job in this case
			log.Warn("ignore create table job",
				zap.Int64("tableID", int64(v.tableID)),
				zap.String("query", event.Query),
				zap.Uint64("finishedTS", event.FinishedTs))
			break
		}
		assertEmpty(v.infos, event)
		appendTableInfo()
	case model.ActionDropSchema:
		// ignore
	case model.ActionDropTable:
		v.deleteVersion = uint64(event.FinishedTs)
	case model.ActionAddColumn,
		model.ActionDropColumn:
		assertNonEmpty(v.infos, event)
		appendTableInfo()
	case model.ActionTruncateTable:
		if isPartitionTable(event.TableInfo) {
			createTable := false
			for _, partition := range getAllPartitionIDs(event.TableInfo) {
				if v.tableID == partition {
					createTable = true
					break
				}
			}
			if createTable {
				log.Info("create table for truncate table")
				appendTableInfo()
			} else {
				v.deleteVersion = uint64(event.FinishedTs)
			}
		} else {
			if v.tableID == event.CurrentTableID {
				appendTableInfo()
			} else {
				if v.tableID != event.PrevTableID {
					log.Panic("should not happen")
				}
				v.deleteVersion = uint64(event.FinishedTs)
			}
		}
	case model.ActionRenameTable:
		assertNonEmpty(v.infos, event)
		appendTableInfo()
	case model.ActionAddTablePartition:
		newCreatedIDs := getCreatedIDs(event.PrevPartitions, getAllPartitionIDs(event.TableInfo))
		for _, partition := range newCreatedIDs {
			if v.tableID == partition {
				appendTableInfo()
				break
			}
		}
	case model.ActionDropTablePartition:
		droppedIDs := getDroppedIDs(event.PrevPartitions, getAllPartitionIDs(event.TableInfo))
		for _, partition := range droppedIDs {
			if v.tableID == partition {
				v.deleteVersion = uint64(event.FinishedTs)
				break
			}
		}
	case model.ActionCreateView:
		// create view is add to all table's ddl history, so it will be read when build store, just ignore it
	case model.ActionTruncateTablePartition:
		physicalIDs := getAllPartitionIDs(event.TableInfo)
		droppedIDs := getDroppedIDs(event.PrevPartitions, physicalIDs)
		dropped := false
		for _, partition := range droppedIDs {
			if v.tableID == partition {
				v.deleteVersion = uint64(event.FinishedTs)
				dropped = true
				break
			}
		}
		if !dropped {
			newCreatedIDs := getCreatedIDs(event.PrevPartitions, physicalIDs)
			for _, partition := range newCreatedIDs {
				if v.tableID == partition {
					appendTableInfo()
					break
				}
			}
		}
	case model.ActionExchangeTablePartition:
		assertNonEmpty(v.infos, event)
		columnSchema := v.infos[len(v.infos)-1].info.ShadowCopyColumnSchema()
		// the previous normal table
		if v.tableID == event.PrevTableID {
<<<<<<< HEAD
			tableInfo := common.NewTableInfo(
				event.CurrentSchemaID,
				event.CurrentSchemaName,
				pmodel.NewCIStr(event.CurrentTableName).O,
				v.infos[len(v.infos)-1].info.TableName.TableID,
				v.infos[len(v.infos)-1].info.TableName.IsPartition,
				columnSchema,
			)
			tableInfo.InitPreSQLs()
			v.infos = append(v.infos, &tableInfoItem{version: uint64(event.FinishedTs), info: tableInfo})
		} else {
			tableInfo := common.NewTableInfo(
				event.CurrentSchemaID,
				event.CurrentSchemaName,
				pmodel.NewCIStr(event.PrevTableName).O,
				v.infos[len(v.infos)-1].info.TableName.TableID,
				v.infos[len(v.infos)-1].info.TableName.IsPartition,
				columnSchema,
			)
			tableInfo.InitPreSQLs()
=======
			tableInfo := &common.TableInfo{
				SchemaID: event.CurrentSchemaID,
				TableName: common.TableName{
					Schema:      event.CurrentSchemaName,
					Table:       pmodel.NewCIStr(event.CurrentTableName).O,
					TableID:     v.infos[len(v.infos)-1].info.TableName.TableID,
					IsPartition: v.infos[len(v.infos)-1].info.TableName.IsPartition,
				},
				ColumnSchema: lastRawColumnSchema,
			}
			v.infos = append(v.infos, &tableInfoItem{version: uint64(event.FinishedTs), info: tableInfo})
		} else {
			tableInfo := &common.TableInfo{
				SchemaID: event.CurrentSchemaID,
				TableName: common.TableName{
					Schema:      event.CurrentSchemaName,
					Table:       pmodel.NewCIStr(event.PrevTableName).O,
					TableID:     v.infos[len(v.infos)-1].info.TableName.TableID,
					IsPartition: v.infos[len(v.infos)-1].info.TableName.IsPartition,
				},
				ColumnSchema: lastRawColumnSchema,
			}
>>>>>>> e8346421
			v.infos = append(v.infos, &tableInfoItem{version: uint64(event.FinishedTs), info: tableInfo})
		}
	case model.ActionCreateTables:
		assertEmpty(v.infos, event)
		for _, tableInfo := range event.MultipleTableInfos {
			if isPartitionTable(tableInfo) {
				for _, partitionID := range getAllPartitionIDs(tableInfo) {
					if v.tableID == partitionID {
						info := common.WrapTableInfo(event.CurrentSchemaID, event.CurrentSchemaName, tableInfo)
						v.infos = append(v.infos, &tableInfoItem{version: uint64(event.FinishedTs), info: info})
						break
					}
				}
			} else {
				if v.tableID == tableInfo.ID {
					info := common.WrapTableInfo(event.CurrentSchemaID, event.CurrentSchemaName, tableInfo)
					v.infos = append(v.infos, &tableInfoItem{version: uint64(event.FinishedTs), info: info})
					break
				}
			}
		}
	case model.ActionReorganizePartition:
		physicalIDs := getAllPartitionIDs(event.TableInfo)
		droppedIDs := getDroppedIDs(event.PrevPartitions, physicalIDs)
		dropped := false
		for _, partition := range droppedIDs {
			if v.tableID == partition {
				v.deleteVersion = uint64(event.FinishedTs)
				dropped = true
				break
			}
		}
		if !dropped {
			newCreatedIDs := getCreatedIDs(event.PrevPartitions, physicalIDs)
			for _, partition := range newCreatedIDs {
				if v.tableID == partition {
					appendTableInfo()
					break
				}
			}
		}
	default:
		log.Panic("not supported ddl type",
			zap.Any("ddlType", event.Type),
			zap.String("DDL", event.Query))
	}
}<|MERGE_RESOLUTION|>--- conflicted
+++ resolved
@@ -67,11 +67,7 @@
 	defer v.mu.Unlock()
 	// assertEmpty(v.infos)
 	// log.Info("addInitialTableInfo", zap.Int64("tableID", int64(v.tableID)), zap.Uint64("version", info.Version))
-<<<<<<< HEAD
-	v.infos = append(v.infos, &tableInfoItem{version: uint64(info.Version()), info: info})
-=======
 	v.infos = append(v.infos, &tableInfoItem{version: uint64(info.Version), info: info})
->>>>>>> e8346421
 }
 
 func (v *versionedTableInfoStore) getTableID() int64 {
@@ -165,11 +161,7 @@
 		log.Panic("shouldn't happen",
 			zap.Any("infosLen", len(infos)),
 			zap.Any("lastVersion", infos[len(infos)-1].version),
-<<<<<<< HEAD
-			zap.Any("lastTableInfoVersion", infos[len(infos)-1].info.Version()),
-=======
 			zap.Any("lastTableInfoVersion", infos[len(infos)-1].info.Version),
->>>>>>> e8346421
 			zap.String("query", event.Query),
 			zap.Int64("tableID", event.CurrentTableID),
 			zap.Uint64("finishedTs", event.FinishedTs),
@@ -323,16 +315,15 @@
 		columnSchema := v.infos[len(v.infos)-1].info.ShadowCopyColumnSchema()
 		// the previous normal table
 		if v.tableID == event.PrevTableID {
-<<<<<<< HEAD
 			tableInfo := common.NewTableInfo(
 				event.CurrentSchemaID,
 				event.CurrentSchemaName,
 				pmodel.NewCIStr(event.CurrentTableName).O,
 				v.infos[len(v.infos)-1].info.TableName.TableID,
 				v.infos[len(v.infos)-1].info.TableName.IsPartition,
+				v.infos[len(v.infos)-1].info.Version,
 				columnSchema,
 			)
-			tableInfo.InitPreSQLs()
 			v.infos = append(v.infos, &tableInfoItem{version: uint64(event.FinishedTs), info: tableInfo})
 		} else {
 			tableInfo := common.NewTableInfo(
@@ -341,33 +332,9 @@
 				pmodel.NewCIStr(event.PrevTableName).O,
 				v.infos[len(v.infos)-1].info.TableName.TableID,
 				v.infos[len(v.infos)-1].info.TableName.IsPartition,
+				v.infos[len(v.infos)-1].info.Version,
 				columnSchema,
 			)
-			tableInfo.InitPreSQLs()
-=======
-			tableInfo := &common.TableInfo{
-				SchemaID: event.CurrentSchemaID,
-				TableName: common.TableName{
-					Schema:      event.CurrentSchemaName,
-					Table:       pmodel.NewCIStr(event.CurrentTableName).O,
-					TableID:     v.infos[len(v.infos)-1].info.TableName.TableID,
-					IsPartition: v.infos[len(v.infos)-1].info.TableName.IsPartition,
-				},
-				ColumnSchema: lastRawColumnSchema,
-			}
-			v.infos = append(v.infos, &tableInfoItem{version: uint64(event.FinishedTs), info: tableInfo})
-		} else {
-			tableInfo := &common.TableInfo{
-				SchemaID: event.CurrentSchemaID,
-				TableName: common.TableName{
-					Schema:      event.CurrentSchemaName,
-					Table:       pmodel.NewCIStr(event.PrevTableName).O,
-					TableID:     v.infos[len(v.infos)-1].info.TableName.TableID,
-					IsPartition: v.infos[len(v.infos)-1].info.TableName.IsPartition,
-				},
-				ColumnSchema: lastRawColumnSchema,
-			}
->>>>>>> e8346421
 			v.infos = append(v.infos, &tableInfoItem{version: uint64(event.FinishedTs), info: tableInfo})
 		}
 	case model.ActionCreateTables:

--- conflicted
+++ resolved
@@ -16,20 +16,8 @@
 type SchemaStore interface {
 	// WriteDDLEvent
 	// Note that ddlEvent won't come in order
-	WriteDDLEvent(ddlEvent common.DDLEvent) error
-
-<<<<<<< HEAD
-	AdvanceResolvedTs(resolvedTs common.Timestamp) error
-
-	DoGC(resolvedTs common.Timestamp) error
-
-	GetAllPhyscialTables(dispatcherID common.DispatcherID, filter common.Filter, ts common.Timestamp) ([]common.TableID, error)
-
-	// how to deal with TableEventDispatcher, use a different interface?
-	RegisterDispatcher(dispatcherID common.DispatcherID, tableID common.TableID, filter common.Filter, ts common.Timestamp) error
-
-	UpdateDispatcherCheckpointTS(dispatcherID common.DispatcherID, ts common.Timestamp) error
-=======
+	WriteDDLEvent(ddlEvent DDLEvent) error
+
 	AdvanceResolvedTS(resolvedTS Timestamp) error
 
 	DoGC(gcTS Timestamp) error
@@ -41,19 +29,14 @@
 	RegisterDispatcher(dispatcherID DispatcherID, tableID TableID, filter Filter, ts Timestamp) error
 
 	UpdateDispatcherSendTS(dispatcherID DispatcherID, ts Timestamp) error
->>>>>>> 26a017c3
-
-	UnregisterDispatcher(dispatcherID common.DispatcherID) error
-
-	ResolvedTS() common.Timestamp
-
-<<<<<<< HEAD
-	GetTableInfo(tableID common.TableID, ts common.Timestamp) (*common.TableInfo, error)
-=======
+
+	UnregisterDispatcher(dispatcherID DispatcherID) error
+
+	ResolvedTS() Timestamp
+
 	GetTableInfo(tableID TableID, ts Timestamp) (*common.TableInfo, error)
->>>>>>> 26a017c3
-
-	GetNextDDLEvent(dispatcherID common.DispatcherID) (*common.DDLEvent, common.Timestamp, error)
+
+	GetNextDDLEvent(dispatcherID DispatcherID) (*DDLEvent, Timestamp, error)
 }
 
 type schemaStore struct {
@@ -65,28 +48,24 @@
 
 	mu sync.Mutex
 
-	gcTS       common.Timestamp
-	resolvedTS common.Timestamp
+	gcTS       Timestamp
+	resolvedTS Timestamp
 
 	schemaVersion int64
 
-	databaseMap common.DatabaseInfoMap
+	databaseMap DatabaseInfoMap
 
 	// table_id -> versioned store
-	tableInfoStoreMap common.TableInfoStoreMap
-
-	dispatchersMap common.DispatchInfoMap
+	tableInfoStoreMap TableInfoStoreMap
+
+	dispatchersMap DispatchInfoMap
 
 	// truncated tables?
 
 	// how to deal with table event dispatchers？
 }
 
-<<<<<<< HEAD
-func NewSchemaStore(root string, storage tidbkv.Storage, minRequiredTS common.Timestamp) (SchemaStore, common.Timestamp, error) {
-=======
 func NewSchemaStore(root string, storage kv.Storage, minRequiredTS Timestamp) (SchemaStore, Timestamp, error) {
->>>>>>> 26a017c3
 	ctx := context.Background()
 
 	dataStorage, gcTS, resolvedTS := newPersistentStorage(root, storage, minRequiredTS)
@@ -102,17 +81,13 @@
 	}, resolvedTS, nil
 }
 
-func (s *schemaStore) WriteDDLEvent(ddlEvent common.DDLEvent) error {
+func (s *schemaStore) WriteDDLEvent(ddlEvent DDLEvent) error {
 	s.dataStorage.writeDDLEvent(ddlEvent)
 	s.unsortedCache.addDDL(ddlEvent)
 	return nil
 }
 
-<<<<<<< HEAD
-func (s *schemaStore) AdvanceResolvedTs(resolvedTS common.Timestamp) error {
-=======
 func (s *schemaStore) AdvanceResolvedTS(resolvedTS Timestamp) error {
->>>>>>> 26a017c3
 	resolvedEvents := s.unsortedCache.getSortedDDLEventBeforeTS(resolvedTS)
 	s.mu.Lock()
 	if resolvedTS < s.resolvedTS {
@@ -131,16 +106,12 @@
 	return nil
 }
 
-func (s *schemaStore) DoGC(gcTS common.Timestamp) error {
+func (s *schemaStore) DoGC(gcTS Timestamp) error {
 	// gc databaseMap
 	return nil
 }
 
-<<<<<<< HEAD
-func (s *schemaStore) GetAllPhyscialTables(dispatcherID common.DispatcherID, filter common.Filter, ts common.Timestamp) ([]common.TableID, error) {
-=======
 func (s *schemaStore) GetAllPhysicalTables(dispatcherID DispatcherID, filter Filter, ts Timestamp) ([]TableID, error) {
->>>>>>> 26a017c3
 	return nil, nil
 }
 
@@ -193,18 +164,14 @@
 		}
 	}
 	s.tableInfoStoreMap[tableID] = newTableInfoStore
-	s.dispatchersMap[dispatcherID] = common.DispatchInfo{
+	s.dispatchersMap[dispatcherID] = DispatchInfo{
 		tableID: tableID,
 		filter:  filter,
 	}
 	return nil
 }
 
-<<<<<<< HEAD
-func (s *schemaStore) UpdateDispatcherCheckpointTS(dispatcherID common.DispatcherID, ts common.Timestamp) error {
-=======
 func (s *schemaStore) UpdateDispatcherSendTS(dispatcherID DispatcherID, ts Timestamp) error {
->>>>>>> 26a017c3
 	s.mu.Lock()
 	defer s.mu.Unlock()
 	info, ok := s.dispatchersMap[dispatcherID]
@@ -216,7 +183,7 @@
 	return nil
 }
 
-func (s *schemaStore) UnregisterDispatcher(dispatcherID common.DispatcherID) error {
+func (s *schemaStore) UnregisterDispatcher(dispatcherID DispatcherID) error {
 	s.mu.Lock()
 	defer s.mu.Unlock()
 	info, ok := s.dispatchersMap[dispatcherID]
@@ -233,17 +200,13 @@
 	return nil
 }
 
-func (s *schemaStore) ResolvedTS() common.Timestamp {
+func (s *schemaStore) ResolvedTS() Timestamp {
 	s.mu.Lock()
 	defer s.mu.Lock()
 	return s.resolvedTS
 }
 
-<<<<<<< HEAD
-func (s *schemaStore) GetTableInfo(tableID common.TableID, ts common.Timestamp) (*common.TableInfo, error) {
-=======
 func (s *schemaStore) GetTableInfo(tableID TableID, ts Timestamp) (*common.TableInfo, error) {
->>>>>>> 26a017c3
 	s.mu.Lock()
 	defer s.mu.Unlock()
 	if store, ok := s.tableInfoStoreMap[tableID]; ok {
@@ -252,11 +215,11 @@
 	return nil, errors.New("table not found")
 }
 
-func (s *schemaStore) GetNextDDLEvent(dispatcherID common.DispatcherID) (*common.DDLEvent, common.Timestamp, error) {
+func (s *schemaStore) GetNextDDLEvent(dispatcherID DispatcherID) (*DDLEvent, Timestamp, error) {
 	return nil, 0, nil
 }
 
-func handleResolvedDDLJob(job *model.Job, databaseMap common.DatabaseInfoMap, tableInfoStoreMap common.TableInfoStoreMap) error {
+func handleResolvedDDLJob(job *model.Job, databaseMap DatabaseInfoMap, tableInfoStoreMap TableInfoStoreMap) error {
 	if err := fillSchemaName(job, databaseMap); err != nil {
 		return err
 	}
@@ -281,12 +244,12 @@
 		model.ActionCreateView,
 		model.ActionRecoverTable:
 		// no dispatcher should register on these kinds of tables?
-		if _, ok := tableInfoStoreMap[common.TableID(job.TableID)]; ok {
+		if _, ok := tableInfoStoreMap[TableID(job.TableID)]; ok {
 			log.Panic("should not happened")
 		}
 		return nil
 	default:
-		tableID := common.TableID(job.TableID)
+		tableID := TableID(job.TableID)
 		store, ok := tableInfoStoreMap[tableID]
 		if !ok {
 			return errors.New("table not found")
@@ -297,45 +260,45 @@
 	return nil
 }
 
-func fillSchemaName(job *model.Job, databaseMap common.DatabaseInfoMap) error {
-	databaseID := common.DatabaseID(job.SchemaID)
+func fillSchemaName(job *model.Job, databaseMap DatabaseInfoMap) error {
+	databaseID := DatabaseID(job.SchemaID)
 	databaseInfo, ok := databaseMap[databaseID]
 	if !ok {
 		return errors.New("database not found")
 	}
-	if databaseInfo.CreateVersion > common.Timestamp(job.BinlogInfo.FinishedTS) {
+	if databaseInfo.CreateVersion > Timestamp(job.BinlogInfo.FinishedTS) {
 		return errors.New("database is not created")
 	}
-	if databaseInfo.DeleteVersion < common.Timestamp(job.BinlogInfo.FinishedTS) {
+	if databaseInfo.DeleteVersion < Timestamp(job.BinlogInfo.FinishedTS) {
 		return errors.New("database is deleted")
 	}
 	job.SchemaName = databaseInfo.Name
 	return nil
 }
 
-func createSchema(job *model.Job, databaseMap common.DatabaseInfoMap) error {
-	if _, ok := databaseMap[common.DatabaseID(job.SchemaID)]; ok {
+func createSchema(job *model.Job, databaseMap DatabaseInfoMap) error {
+	if _, ok := databaseMap[DatabaseID(job.SchemaID)]; ok {
 		return errors.New("database already exists")
 	}
-	databaseInfo := &common.DatabaseInfo{
+	databaseInfo := &DatabaseInfo{
 		ID:            job.SchemaID,
 		Name:          job.SchemaName,
-		Tables:        make([]common.TableID, 0),
-		CreateVersion: common.Timestamp(job.BinlogInfo.FinishedTS),
+		Tables:        make([]TableID, 0),
+		CreateVersion: Timestamp(job.BinlogInfo.FinishedTS),
 		DeleteVersion: math.MaxUint64,
 	}
-	databaseMap[common.DatabaseID(job.SchemaID)] = databaseInfo
-	return nil
-}
-
-func dropSchema(job *model.Job, databaseMap common.DatabaseInfoMap) error {
-	databaseInfo, ok := databaseMap[common.DatabaseID(job.SchemaID)]
+	databaseMap[DatabaseID(job.SchemaID)] = databaseInfo
+	return nil
+}
+
+func dropSchema(job *model.Job, databaseMap DatabaseInfoMap) error {
+	databaseInfo, ok := databaseMap[DatabaseID(job.SchemaID)]
 	if !ok {
 		return errors.New("database not found")
 	}
 	if databaseInfo.isDeleted() {
 		return errors.New("database is already deleted")
 	}
-	databaseInfo.DeleteVersion = common.Timestamp(job.BinlogInfo.FinishedTS)
+	databaseInfo.DeleteVersion = Timestamp(job.BinlogInfo.FinishedTS)
 	return nil
 }
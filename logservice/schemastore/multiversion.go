--- conflicted
+++ resolved
@@ -9,8 +9,6 @@
 	"github.com/flowbehappy/tigate/common"
 	"github.com/pingcap/log"
 	"github.com/pingcap/tidb/pkg/parser/model"
-	"github.com/pingcap/tidb/pkg/parser/mysql"
-	"github.com/pingcap/tidb/pkg/table/tables"
 	datumTypes "github.com/pingcap/tidb/pkg/types"
 	"go.uber.org/zap"
 )
@@ -81,12 +79,8 @@
 }
 
 // may trigger gc, or totally removed?
-<<<<<<< HEAD
 // return true if the dispatcher is not in the store.
-func (v *versionedTableInfoStore) unregisterDispatcher(dispatcherID DispatcherID) bool {
-=======
 func (v *versionedTableInfoStore) unregisterDispatcher(dispatcherID common.DispatcherID) bool {
->>>>>>> da349343
 	v.mu.Lock()
 	defer v.mu.Unlock()
 	delete(v.dispatchers, dispatcherID)
@@ -102,7 +96,6 @@
 	v.mu.Lock()
 	defer v.mu.Unlock()
 	if _, ok := v.dispatchers[dispatcherID]; !ok {
-		// todo: shall we panic here ?
 		log.Error("dispatcher cannot be found when update checkpoint",
 			zap.Any("dispatcherID", dispatcherID), zap.Any("ts", ts))
 		return errors.New("dispatcher not found")
@@ -114,38 +107,20 @@
 
 // TODO: find a better function name and param name
 // 找到第一个大于 ts 的 index
-<<<<<<< HEAD
-func findTableInfoIndex(infos []tableInfoItem, ts Timestamp) int {
+func findTableInfoIndex(infos []tableInfoItem, ts common.Timestamp) int {
 	return sort.Search(len(infos), func(i int) bool {
 		return infos[i].ts > ts
 	})
-=======
-func findTableInfoIndex(infos []tableInfoItem, ts common.Timestamp) int {
-	left, right := 0, len(infos)
-	for left < right {
-		mid := left + (right-left)/2
-		if infos[mid].ts <= ts {
-			left = mid + 1
-		} else {
-			right = mid
-		}
-	}
-	return left
->>>>>>> da349343
 }
 
 // lock is held by caller
 func (v *versionedTableInfoStore) tryGC() {
-<<<<<<< HEAD
 	// only keep one item in infos which have a ts smaller than minTS
 	if len(v.infos) == 0 {
 		log.Fatal("no table info found")
 	}
 
-	var minTS Timestamp
-=======
 	var minTS common.Timestamp
->>>>>>> da349343
 	minTS = math.MaxUint64
 	for _, ts := range v.dispatchers {
 		if ts < minTS {
@@ -200,14 +175,12 @@
 		v.mu.Unlock()
 		src.mu.Unlock()
 	}()
-
 	if len(src.infos) == 0 {
 		return
 	}
 	if len(v.infos) == 0 {
 		v.infos = append(v.infos, src.infos[len(src.infos)-1])
 	}
-
 	firstSrcTS := src.infos[0].ts
 	startCheckIndex := sort.Search(len(v.infos), func(i int) bool {
 		return v.infos[i].ts == firstSrcTS
@@ -215,7 +188,6 @@
 	if startCheckIndex == len(v.infos) {
 		log.Panic("not found")
 	}
-
 	copyStartIndex := len(src.infos) - (len(v.infos) - startCheckIndex)
 	v.infos = append(v.infos, src.infos[copyStartIndex:]...)
 }

--- conflicted
+++ resolved
@@ -99,11 +99,7 @@
 			zap.String("changefeed", be.cfID),
 			zap.Int64("schema", add.SchemaID),
 			zap.Int64("table", add.TableID))
-<<<<<<< HEAD
-		b.scheduler.AddNewTable(commonEvent.Table{
-=======
-		be.scheduler.AddNewTable(common.Table{
->>>>>>> 62962faa
+		be.scheduler.AddNewTable(commonEvent.Table{
 			SchemaID: add.SchemaID,
 			TableID:  add.TableID,
 		}, be.commitTs)

// Copyright 2024 PingCAP, Inc.
//
// Licensed under the Apache License, Version 2.0 (the "License");
// you may not use this file except in compliance with the License.
// You may obtain a copy of the License at
//
//     http://www.apache.org/licenses/LICENSE-2.0
//
// Unless required by applicable law or agreed to in writing, software
// distributed under the License is distributed on an "AS IS" BASIS,
// See the License for the specific language governing permissions and
// limitations under the License.

package maintainer

import (
	"bytes"
	"context"
	"testing"
	"time"

	"github.com/flowbehappy/tigate/heartbeatpb"
	"github.com/flowbehappy/tigate/pkg/common"
	"github.com/flowbehappy/tigate/pkg/node"
	"github.com/flowbehappy/tigate/scheduler"
	"github.com/flowbehappy/tigate/utils"
	"github.com/pingcap/tiflow/cdc/model"
	"github.com/pingcap/tiflow/cdc/processor/tablepb"
	config2 "github.com/pingcap/tiflow/pkg/config"
	"github.com/pingcap/tiflow/pkg/pdutil"
	"github.com/pingcap/tiflow/pkg/spanz"
	"github.com/stretchr/testify/require"
)

func TestSchedule(t *testing.T) {
	s := NewScheduler("test", 1, nil, nil, nil, 9, time.Minute)
	s.nodeTasks["node1"] = map[common.DispatcherID]*scheduler.StateMachine[common.DispatcherID]{}
	s.nodeTasks["node2"] = map[common.DispatcherID]*scheduler.StateMachine[common.DispatcherID]{}
	s.nodeTasks["node3"] = map[common.DispatcherID]*scheduler.StateMachine[common.DispatcherID]{}

	for i := 0; i < 1000; i++ {
		s.AddNewTable(common.Table{
			SchemaID: 1,
			TableID:  int64(i),
		}, 1)
	}
	msgs := s.Schedule()
	require.Len(t, msgs, 9)
	require.Equal(t, len(s.Commiting()), 9)
	require.Equal(t, len(s.Absent()), 991)
	require.Equal(t, len(s.nodeTasks["node1"]), 3)
	require.Equal(t, len(s.nodeTasks["node2"]), 3)
	require.Equal(t, len(s.nodeTasks["node3"]), 3)
}

func TestMoveTask(t *testing.T) {
	s := NewScheduler("test", 1, nil, nil, nil, 9, time.Minute)
	s.AddNewTable(common.Table{
		SchemaID: 1,
		TableID:  int64(1),
	}, 1)
	s.nodeTasks["a"] = map[common.DispatcherID]*scheduler.StateMachine[common.DispatcherID]{}
	s.nodeTasks["b"] = map[common.DispatcherID]*scheduler.StateMachine[common.DispatcherID]{}
	var (
		dispatcherID common.DispatcherID
		stm          *scheduler.StateMachine[common.DispatcherID]
	)
	for id, m := range s.Absent() {
		dispatcherID = id
		stm = m
		break
	}

	//absent->committing
	stm.State = scheduler.SchedulerStatusCommiting
	stm.Primary = "a"
	s.tryMoveTask(dispatcherID, stm, scheduler.SchedulerStatusAbsent, "", true)
	require.Equal(t, 0, len(s.Absent()))
	require.Equal(t, 1, len(s.nodeTasks["a"]))
	require.Equal(t, 1, len(s.Commiting()))

	//committing -> working
	stm.State = scheduler.SchedulerStatusWorking
	stm.Primary = "a"
	s.tryMoveTask(dispatcherID, stm, scheduler.SchedulerStatusCommiting, "a", true)
	require.Equal(t, 0, len(s.Absent()))
	require.Equal(t, 1, len(s.nodeTasks["a"]))
	require.Equal(t, 0, len(s.Commiting()))
	require.Equal(t, 1, len(s.Working()))

	//working -> removing
	_ = stm.HandleMoveInferior("b")
	stm.Primary = "a"
	stm.Secondary = "b"
	s.tryMoveTask(dispatcherID, stm, scheduler.SchedulerStatusWorking, "a", true)
	require.Equal(t, 0, len(s.Absent()))
	require.Equal(t, 1, len(s.nodeTasks["a"]))
	require.Equal(t, 1, len(s.Removing()))
	require.Equal(t, 0, len(s.Working()))

	// removing -> committing
	_ = stm.HandleInferiorStatus(heartbeatpb.ComponentState_Stopped,
		&heartbeatpb.TableSpanStatus{
			ID:              dispatcherID.ToPB(),
			ComponentStatus: heartbeatpb.ComponentState_Stopped,
			CheckpointTs:    10,
		}, "a")
	s.tryMoveTask(dispatcherID, stm, scheduler.SchedulerStatusRemoving, "a", true)
	require.Equal(t, 0, len(s.Absent()))
	require.Equal(t, 0, len(s.nodeTasks["a"]))
	require.Equal(t, 1, len(s.nodeTasks["b"]))
	require.Equal(t, 1, len(s.Commiting()))
	require.Equal(t, 0, len(s.Working()))

	//committing -> working
	_ = stm.HandleInferiorStatus(heartbeatpb.ComponentState_Working,
		&heartbeatpb.TableSpanStatus{
			ID:              dispatcherID.ToPB(),
			ComponentStatus: heartbeatpb.ComponentState_Working,
			CheckpointTs:    10,
		}, "b")
	s.tryMoveTask(dispatcherID, stm, scheduler.SchedulerStatusCommiting, "a", true)
	require.Equal(t, 0, len(s.Absent()))
	require.Equal(t, 0, len(s.nodeTasks["a"]))
	require.Equal(t, 1, len(s.nodeTasks["b"]))
	require.Equal(t, 0, len(s.Commiting()))
	require.Equal(t, 1, len(s.Working()))

	//working -> removing
	_ = stm.HandleRemoveInferior()
	s.tryMoveTask(dispatcherID, stm, scheduler.SchedulerStatusWorking, "b", true)

	// removing -> removed
	_ = stm.HandleInferiorStatus(heartbeatpb.ComponentState_Stopped,
		&heartbeatpb.TableSpanStatus{
			ID:              dispatcherID.ToPB(),
			ComponentStatus: heartbeatpb.ComponentState_Stopped,
			CheckpointTs:    10,
		}, "b")
	s.tryMoveTask(dispatcherID, stm, scheduler.SchedulerStatusWorking, "b", true)
	require.Equal(t, 0, len(s.Absent()))
	require.Equal(t, 0, len(s.nodeTasks["a"]))
	require.Equal(t, 0, len(s.nodeTasks["b"]))
	require.Equal(t, 0, len(s.Commiting()))
	require.Equal(t, 0, len(s.Working()))
}

func TestBalance(t *testing.T) {
	s := NewScheduler("test", 1, nil, nil, nil, 1000, 0)
	s.nodeTasks["node1"] = map[common.DispatcherID]*scheduler.StateMachine[common.DispatcherID]{}
	for i := 0; i < 100; i++ {
		span := &heartbeatpb.TableSpan{TableID: int64(i)}
		dispatcherID := common.NewDispatcherID()
		stm := scheduler.NewStateMachine(dispatcherID, nil,
			NewReplicaSet(model.ChangeFeedID{}, dispatcherID, 1, span, 1))
		stm.State = scheduler.SchedulerStatusWorking
		stm.Primary = "node1"
		s.Working()[dispatcherID] = stm
		s.nodeTasks["node1"][dispatcherID] = stm
	}
	msgs := s.Schedule()
	require.Len(t, msgs, 0)
	require.Equal(t, len(s.Working()), 100)
	require.Equal(t, len(s.nodeTasks["node1"]), 100)
	//add duplicate node
	s.AddNewNode("node1")
	// add new node
	s.AddNewNode("node2")
	msgs = s.tryBalance()
	require.Len(t, msgs, 50)
	require.Equal(t, len(s.Removing()), 50)
	require.Equal(t, len(s.Working()), 50)
	//still on the primary node
	require.Equal(t, len(s.nodeTasks["node1"]), 100)
	require.Equal(t, len(s.nodeTasks["node2"]), 0)

	// remove the node2
	msgs = s.RemoveNode("node2")
	require.Len(t, msgs, 0)
	require.Equal(t, len(s.Removing()), 0)
	// changed to working status
	require.Equal(t, len(s.Working()), 100)
	require.Equal(t, len(s.nodeTasks["node1"]), 100)
	msgs = s.RemoveNode("node2")
	require.Len(t, msgs, 0)
}

func TestStoppedWhenMoving(t *testing.T) {
	s := NewScheduler("test", 1, nil, nil, nil, 1000, 0)
	s.AddNewNode("node1")
	s.AddNewNode("node2")
	id := 1
	span := &heartbeatpb.TableSpan{TableID: int64(id)}
	dispatcherID := common.NewDispatcherID()
	stm := scheduler.NewStateMachine(dispatcherID, nil,
		NewReplicaSet(model.ChangeFeedID{}, dispatcherID, 1, span, 1))
	stm.State = scheduler.SchedulerStatusWorking
	stm.Primary = "node1"
	s.Working()[dispatcherID] = stm
	s.nodeTasks["node1"][dispatcherID] = stm

	_ = stm.HandleMoveInferior("node2")
	s.tryMoveTask(dispatcherID, stm, scheduler.SchedulerStatusWorking, "node2", true)
	require.Equal(t, len(s.Removing()), 1)
	// changed to working status
	require.Equal(t, len(s.Working()), 0)
	require.Equal(t, len(s.nodeTasks["node1"]), 1)
	require.Equal(t, len(s.nodeTasks["node2"]), 0)

	msgs := s.HandleStatus("node1", []*heartbeatpb.TableSpanStatus{
		{
			ID:              dispatcherID.ToPB(),
			ComponentStatus: heartbeatpb.ComponentState_Stopped,
			CheckpointTs:    10,
		},
	})
	require.Len(t, msgs, 1)
	require.Equal(t, len(s.Commiting()), 1)
	require.Equal(t, len(s.Removing()), 0)
	require.Equal(t, len(s.nodeTasks["node1"]), 0)
	require.Equal(t, len(s.nodeTasks["node2"]), 1)
	require.Equal(t, uint64(10), stm.Inferior.(*ReplicaSet).checkpointTs)
}

func TestFinishBootstrap(t *testing.T) {
	s := NewScheduler("test", 1, nil, nil, nil, 1000, 0)
	s.AddNewNode("node1")
	span := &heartbeatpb.TableSpan{TableID: int64(1)}
	s.SetInitialTables([]common.Table{{TableID: 1, SchemaID: 1}})

	dispatcherID2 := common.NewDispatcherID()
<<<<<<< HEAD
	stm2 := scheduler.NewStateMachine(dispatcherID2, map[node.ID]any{
		"node1": &heartbeatpb.TableSpanStatus{
			ID:              dispatcherID2.ToPB(),
			ComponentStatus: heartbeatpb.ComponentState_Working,
			CheckpointTs:    10,
=======
	stm2 := scheduler.NewStateMachine(dispatcherID2, map[node.ID]scheduler.InferiorStatus{
		"node1": ReplicaSetStatus{
			ID:           dispatcherID2,
			State:        heartbeatpb.ComponentState_Working,
			CheckpointTs: 10,
>>>>>>> 2718c303
		},
	}, NewReplicaSet(model.ChangeFeedID{}, dispatcherID2, 1, span, 1))
	cached := utils.NewBtreeMap[*heartbeatpb.TableSpan, *scheduler.StateMachine[common.DispatcherID]](heartbeatpb.LessTableSpan)
	cached.ReplaceOrInsert(span, stm2)
	require.False(t, s.bootstrapped)
	s.FinishBootstrap(map[int64]utils.Map[*heartbeatpb.TableSpan, *scheduler.StateMachine[common.DispatcherID]]{
		1: cached,
	})
	require.True(t, s.bootstrapped)
	require.Equal(t, len(s.nodeTasks["node1"]), 1)
	require.Equal(t, len(s.Working()), 1)
	// ddl dispatcher
	_, ddlDispatcher := s.Absent()[s.ddlDispatcherID]
	require.True(t, ddlDispatcher)
	require.Equal(t, len(s.Commiting()), 0)
	require.Equal(t, len(s.Removing()), 0)
	require.Equal(t, stm2, s.Working()[dispatcherID2])
	require.Nil(t, s.initialTables)
	require.Panics(t, func() {
		s.FinishBootstrap(map[int64]utils.Map[*heartbeatpb.TableSpan, *scheduler.StateMachine[common.DispatcherID]]{})
	})
}

// 4 tasks and 2 servers, then add one server, no re-balance will be triggered
func TestBalanceUnEvenTask(t *testing.T) {
	s := NewScheduler("test", 1, nil, nil, nil, 1000, 0)
	s.AddNewNode("node1")
	s.AddNewNode("node2")
	for i := 0; i < 4; i++ {
		s.AddNewTable(common.Table{
			SchemaID: 1,
			TableID:  int64(i),
		}, 1)
	}
	msgs := s.Schedule()
	require.Len(t, msgs, 4)
	require.Equal(t, len(s.Commiting()), 4)
	require.Equal(t, len(s.nodeTasks["node1"]), 2)
	require.Equal(t, len(s.nodeTasks["node2"]), 2)
	f := func(m map[common.DispatcherID]*scheduler.StateMachine[common.DispatcherID]) []*heartbeatpb.TableSpanStatus {
		var nodeIds []*heartbeatpb.TableSpanStatus
		for id, _ := range m {
			nodeIds = append(nodeIds, &heartbeatpb.TableSpanStatus{
				ID:              id.ToPB(),
				ComponentStatus: heartbeatpb.ComponentState_Working,
				CheckpointTs:    10,
			})
		}
		return nodeIds
	}
	_ = s.HandleStatus("node1", f(s.nodeTasks["node1"]))
	_ = s.HandleStatus("node2", f(s.nodeTasks["node2"]))
	require.Equal(t, len(s.Working()), 4)
	require.Equal(t, len(s.Commiting()), 0)

	// add new node
	s.AddNewNode("node3")
	msgs = s.tryBalance()
	require.Len(t, msgs, 0)
	require.Equal(t, len(s.Removing()), 0)
	require.Equal(t, len(s.Working()), 4)
	//still on the primary node
	require.Equal(t, len(s.nodeTasks["node1"]), 2)
	require.Equal(t, len(s.nodeTasks["node2"]), 2)
	require.Equal(t, len(s.nodeTasks["node3"]), 0)
}

func TestSplitTableWhenBootstrapFinished(t *testing.T) {
	pdAPI := &mockPdAPI{
		regions: make(map[int64][]pdutil.RegionInfo),
	}
	s := NewScheduler("test", 1,
		pdAPI,
		nil, &config2.ChangefeedSchedulerConfig{
			EnableTableAcrossNodes: true,
			RegionThreshold:        0,
			WriteKeyThreshold:      1,
		}, 1000, 0)
	s.AddNewNode("node1")
	s.AddNewNode("node2")

	// 1 is already split, and 2 will be split
	s.SetInitialTables([]common.Table{
		{TableID: 1, SchemaID: 1}, {TableID: 2, SchemaID: 2},
	})

	totalSpan := spanz.TableIDToComparableSpan(1)
	pdAPI.regions[1] = []pdutil.RegionInfo{
		pdutil.NewTestRegionInfo(1, totalSpan.StartKey, appendNew(totalSpan.StartKey, 'a'), uint64(1)),
		pdutil.NewTestRegionInfo(2, appendNew(totalSpan.StartKey, 'a'), appendNew(totalSpan.StartKey, 'b'), uint64(1)),
		pdutil.NewTestRegionInfo(3, appendNew(totalSpan.StartKey, 'b'), appendNew(totalSpan.StartKey, 'c'), uint64(1)),
		pdutil.NewTestRegionInfo(4, appendNew(totalSpan.StartKey, 'c'), totalSpan.EndKey, uint64(1)),
	}
	pdAPI.regions[2] = []pdutil.RegionInfo{
		pdutil.NewTestRegionInfo(2, []byte("a"), []byte("b"), uint64(1)),
		pdutil.NewTestRegionInfo(3, []byte("b"), []byte("c"), uint64(1)),
		pdutil.NewTestRegionInfo(4, []byte("c"), []byte("d"), uint64(1)),
		pdutil.NewTestRegionInfo(5, []byte("e"), []byte("f"), uint64(1)),
	}
	reportedSpans := []*heartbeatpb.TableSpan{
		{TableID: 1, StartKey: appendNew(totalSpan.StartKey, 'a'), EndKey: appendNew(totalSpan.StartKey, 'b')}, // 1 region // 1 region
		{TableID: 1, StartKey: appendNew(totalSpan.StartKey, 'b'), EndKey: appendNew(totalSpan.StartKey, 'c')},
	}
	cached := utils.NewBtreeMap[*heartbeatpb.TableSpan, *scheduler.StateMachine[common.DispatcherID]](heartbeatpb.LessTableSpan)
	for _, span := range reportedSpans {
		dispatcherID1 := common.NewDispatcherID()
		stm1 := scheduler.NewStateMachine(dispatcherID1, map[node.ID]any{
			"node1": &heartbeatpb.TableSpanStatus{
				ID:              dispatcherID1.ToPB(),
				ComponentStatus: heartbeatpb.ComponentState_Working,
				CheckpointTs:    10,
			},
		}, NewReplicaSet(model.ChangeFeedID{}, dispatcherID1, 1, span, 1))
		cached.ReplaceOrInsert(span, stm1)
	}

	ddlDispatcherID := common.NewDispatcherID()
	ddlStm := scheduler.NewStateMachine(ddlDispatcherID, map[node.ID]any{
		"node1": &heartbeatpb.TableSpanStatus{
			ID:              ddlDispatcherID.ToPB(),
			ComponentStatus: heartbeatpb.ComponentState_Working,
			CheckpointTs:    10,
		},
	}, NewReplicaSet(model.ChangeFeedID{}, ddlDispatcherID, heartbeatpb.DDLSpanSchemaID, heartbeatpb.DDLSpan, 1))
	ddlCache := utils.NewBtreeMap[*heartbeatpb.TableSpan, *scheduler.StateMachine[common.DispatcherID]](heartbeatpb.LessTableSpan)
	ddlCache.ReplaceOrInsert(heartbeatpb.DDLSpan, ddlStm)

	require.False(t, s.bootstrapped)
	s.FinishBootstrap(map[int64]utils.Map[*heartbeatpb.TableSpan, *scheduler.StateMachine[common.DispatcherID]]{
		0: ddlCache,
		1: cached,
	})
	require.Equal(t, ddlDispatcherID, s.ddlDispatcherID)
	//total 9 regions,
	// table 1: 2 holes will be inserted to absent
	// table 2: split to 4 spans, will be inserted to absent
	require.Len(t, s.Absent(), 6)
	// table 1 has two working span,  plus a working ddl span
	require.Len(t, s.Working(), 3)
	require.True(t, s.bootstrapped)
}

func appendNew(origin []byte, c byte) []byte {
	nb := bytes.Clone(origin)
	return append(nb, c)
}

type mockPdAPI struct {
	pdutil.PDAPIClient
	regions map[int64][]pdutil.RegionInfo
}

func (m *mockPdAPI) ScanRegions(_ context.Context, span tablepb.Span) ([]pdutil.RegionInfo, error) {
	return m.regions[span.TableID], nil
}<|MERGE_RESOLUTION|>--- conflicted
+++ resolved
@@ -229,19 +229,11 @@
 	s.SetInitialTables([]common.Table{{TableID: 1, SchemaID: 1}})
 
 	dispatcherID2 := common.NewDispatcherID()
-<<<<<<< HEAD
 	stm2 := scheduler.NewStateMachine(dispatcherID2, map[node.ID]any{
 		"node1": &heartbeatpb.TableSpanStatus{
 			ID:              dispatcherID2.ToPB(),
 			ComponentStatus: heartbeatpb.ComponentState_Working,
 			CheckpointTs:    10,
-=======
-	stm2 := scheduler.NewStateMachine(dispatcherID2, map[node.ID]scheduler.InferiorStatus{
-		"node1": ReplicaSetStatus{
-			ID:           dispatcherID2,
-			State:        heartbeatpb.ComponentState_Working,
-			CheckpointTs: 10,
->>>>>>> 2718c303
 		},
 	}, NewReplicaSet(model.ChangeFeedID{}, dispatcherID2, 1, span, 1))
 	cached := utils.NewBtreeMap[*heartbeatpb.TableSpan, *scheduler.StateMachine[common.DispatcherID]](heartbeatpb.LessTableSpan)

--- conflicted
+++ resolved
@@ -158,9 +158,9 @@
 	case messaging.TypeMaintainerBootstrapResponse:
 		return m.onMaintainerBootstrapResponse(msg)
 	case messaging.TypeMaintainerCloseResponse:
-		m.onNodeClosed(string(msg.From), msg.Message.(*heartbeatpb.MaintainerCloseResponse))
+		m.onNodeClosed(string(msg.From), msg.Message[0].(*heartbeatpb.MaintainerCloseResponse))
 	case messaging.TypeRemoveMaintainerRequest:
-		m.onRemoveMaintainer(msg.Message.(*heartbeatpb.RemoveMaintainerRequest).Cascade)
+		m.onRemoveMaintainer(msg.Message[0].(*heartbeatpb.RemoveMaintainerRequest).Cascade)
 	default:
 		log.Panic("unexpected message type", zap.String("type", msg.Type.String()))
 	}
@@ -320,10 +320,9 @@
 	return nil
 }
 
-<<<<<<< HEAD
 func (m *Maintainer) onMaintainerBootstrapResponse(msg *messaging.TargetMessage) error {
 	m.scheduler.AddNewNode(msg.From.String())
-	cachedResp := m.bootstrapper.HandleBootstrapResponse(msg.From, msg.Message.(*heartbeatpb.MaintainerBootstrapResponse))
+	cachedResp := m.bootstrapper.HandleBootstrapResponse(msg.From, msg.Message[0].(*heartbeatpb.MaintainerBootstrapResponse))
 	if cachedResp != nil {
 		log.Info("all nodes have sent bootstrap response", zap.Int("size", len(cachedResp)))
 
@@ -361,19 +360,6 @@
 		if err := m.scheduleTableSpan(); err != nil {
 			return errors.Trace(err)
 		}
-=======
-func (m *Maintainer) onMaintainerBootstrapResponse(msg *messaging.TargetMessage) {
-	req := msg.Message[0].(*heartbeatpb.MaintainerBootstrapResponse)
-	var status []scheduler.InferiorStatus
-	for _, info := range req.Statuses {
-		status = append(status, &ReplicaSetStatus{
-			ID: &common.TableSpan{
-				TableSpan: info.Span,
-			},
-			State:        info.ComponentStatus,
-			CheckpointTs: info.CheckpointTs,
-		})
->>>>>>> b2c29759
 	}
 	return nil
 }
@@ -471,14 +457,15 @@
 			return false
 		}
 		// async initialize the changefeed
-		go func() {
-			err := m.initialize()
-			if err != nil {
-				m.handleError(err)
-			}
-			m.stream.Wake() <- event.cfID
-		}()
-		return true
+		//go func() {
+		err := m.initialize()
+		if err != nil {
+			m.handleError(err)
+		}
+		m.stream.Wake() <- event.cfID
+		log.Info("stream waked", zap.String("changefeed", m.id.String()))
+		//}()
+		return false
 	case EventMessage:
 		if err := m.onMessage(event.message); err != nil {
 			m.handleError(err)

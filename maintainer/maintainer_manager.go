// Copyright 2024 PingCAP, Inc.
//
// Licensed under the Apache License, Version 2.0 (the "License");
// you may not use this file except in compliance with the License.
// You may obtain a copy of the License at
//
//     http://www.apache.org/licenses/LICENSE-2.0
//
// Unless required by applicable law or agreed to in writing, software
// distributed under the License is distributed on an "AS IS" BASIS,
// See the License for the specific language governing permissions and
// limitations under the License.

package maintainer

import (
	"context"
	"encoding/json"
	"sync"
	"time"

<<<<<<< HEAD
	"github.com/flowbehappy/tigate/pkg/config"
=======
	"github.com/flowbehappy/tigate/pkg/node"

	configNew "github.com/flowbehappy/tigate/pkg/config"
>>>>>>> f0d6b880
	"github.com/flowbehappy/tigate/utils/threadpool"
	"github.com/pingcap/tiflow/pkg/pdutil"
	"github.com/tikv/client-go/v2/tikv"

	"github.com/flowbehappy/tigate/heartbeatpb"
	appcontext "github.com/flowbehappy/tigate/pkg/common/context"
	"github.com/flowbehappy/tigate/pkg/messaging"
	"github.com/flowbehappy/tigate/utils/dynstream"
	"github.com/pingcap/log"
	"github.com/pingcap/tiflow/cdc/model"
	"go.uber.org/zap"
)

// Manager is the manager of all changefeed maintainer in a ticdc watcher, each ticdc watcher will
// start a Manager when the watcher is startup. the Manager should:
// 1. handle bootstrap command from coordinator and return all changefeed maintainer status
// 2. handle dispatcher command from coordinator: add or remove changefeed maintainer
// 3. check maintainer liveness
type Manager struct {
	mc messaging.MessageCenter

	// changefeedID -> maintainer
	maintainers sync.Map

	coordinatorID      node.ID
	coordinatorVersion int64

	selfNode    *node.Info
	pdAPI       pdutil.PDAPIClient
	regionCache *tikv.RegionCache

	msgCh chan *messaging.TargetMessage

	stream        dynstream.DynamicStream[string, *Event, *Maintainer]
	taskScheduler threadpool.ThreadPool
}

// NewMaintainerManager create a changefeed maintainer manager instance,
// 1. manager receives bootstrap command from coordinator
// 2. manager manages maintainer lifetime
// 3. manager report maintainer status to coordinator
func NewMaintainerManager(selfNode *node.Info,
	pdAPI pdutil.PDAPIClient,
	regionCache *tikv.RegionCache,
) *Manager {
	mc := appcontext.GetService[messaging.MessageCenter](appcontext.MessageCenter)
	m := &Manager{
		mc:            mc,
		maintainers:   sync.Map{},
		selfNode:      selfNode,
		msgCh:         make(chan *messaging.TargetMessage, 1024),
		taskScheduler: threadpool.NewThreadPoolDefault(),
		pdAPI:         pdAPI,
		regionCache:   regionCache,
	}
	m.stream = dynstream.NewDynamicStream[string, *Event, *Maintainer](NewStreamHandler())
	m.stream.Start()
	mc.RegisterHandler(messaging.MaintainerManagerTopic, m.recvMessages)

	mc.RegisterHandler(messaging.MaintainerTopic,
		func(ctx context.Context, msg *messaging.TargetMessage) error {
			req := msg.Message[0].(*heartbeatpb.MaintainerCloseResponse)
			return m.dispatcherMaintainerMessage(ctx, req.ChangefeedID, msg)
		})
	return m
}

func (m *Manager) recvMessages(ctx context.Context, msg *messaging.TargetMessage) error {
	switch msg.Type {
	// receive message from coordinator
	case messaging.TypeAddMaintainerRequest, messaging.TypeRemoveMaintainerRequest:
		fallthrough
	case messaging.TypeCoordinatorBootstrapRequest:
		select {
		case <-ctx.Done():
			return ctx.Err()
		case m.msgCh <- msg:
		}
		return nil
	// receive bootstrap response message from the dispatcher manager
	case messaging.TypeMaintainerBootstrapResponse:
		req := msg.Message[0].(*heartbeatpb.MaintainerBootstrapResponse)
		return m.dispatcherMaintainerMessage(ctx, req.ChangefeedID, msg)
	// receive heartbeat message from dispatchers
	case messaging.TypeHeartBeatRequest:
		req := msg.Message[0].(*heartbeatpb.HeartBeatRequest)
		return m.dispatcherMaintainerMessage(ctx, req.ChangefeedID, msg)
	case messaging.TypeBlockStatusRequest:
		req := msg.Message[0].(*heartbeatpb.BlockStatusRequest)
		return m.dispatcherMaintainerMessage(ctx, req.ChangefeedID, msg)
	case messaging.TypeCheckpointTsMessage:
		req := msg.Message[0].(*heartbeatpb.CheckpointTsMessage)
		return m.dispatcherMaintainerMessage(ctx, req.ChangefeedID, msg)
	default:
		log.Panic("unknown message type", zap.Any("message", msg.Message))
	}
	return nil
}

func (m *Manager) Name() string {
	return "maintainer-manager"
}

func (m *Manager) Run(ctx context.Context) error {
	ticker := time.NewTicker(time.Millisecond * 500)
	defer ticker.Stop()
	for {
		select {
		case <-ctx.Done():
			return ctx.Err()
		case msg := <-m.msgCh:
			m.handleMessage(msg)
		case <-ticker.C:
			//1.  try to send heartbeat to coordinator
			m.sendHeartbeat()

			//2. cleanup removed maintainers
			m.maintainers.Range(func(key, value interface{}) bool {
				cf := value.(*Maintainer)
				if cf.removed.Load() {
					cf.Close()
					m.maintainers.Delete(key)
					m.stream.RemovePaths(cf.id.ID)
				}
				return true
			})
		}
	}
}

func (m *Manager) newCoordinatorTopicMessage(msg messaging.IOTypeT) *messaging.TargetMessage {
	return messaging.NewSingleTargetMessage(
		m.coordinatorID,
		messaging.CoordinatorTopic,
		msg,
	)
}

func (m *Manager) sendMessages(msg *heartbeatpb.MaintainerHeartbeat) {
	target := m.newCoordinatorTopicMessage(msg)
	err := m.mc.SendCommand(target)
	if err != nil {
		log.Warn("send command failed", zap.Error(err))
	}
}

// Close closes, it's a block call
func (m *Manager) Close(_ context.Context) error {
	return nil
}

func (m *Manager) onCoordinatorBootstrapRequest(msg *messaging.TargetMessage) {
	req := msg.Message[0].(*heartbeatpb.CoordinatorBootstrapRequest)
	if m.coordinatorVersion > req.Version {
		log.Warn("ignore invalid coordinator version",
			zap.Int64("coordinatorVersion", m.coordinatorVersion),
			zap.Int64("version", req.Version))
		return
	}
	m.coordinatorID = msg.From
	m.coordinatorVersion = req.Version

	response := &heartbeatpb.CoordinatorBootstrapResponse{}
	m.maintainers.Range(func(key, value interface{}) bool {
		maintainer := value.(*Maintainer)
		response.Statuses = append(response.Statuses, maintainer.GetMaintainerStatus())
		maintainer.statusChanged.Store(false)
		maintainer.lastReportTime = time.Now()
		return true
	})

	msg = m.newCoordinatorTopicMessage(response)
	err := m.mc.SendCommand(msg)
	if err != nil {
		log.Warn("send command failed", zap.Error(err))
	}
	log.Info("new coordinator online",
		zap.Int64("version", m.coordinatorVersion))
}

func (m *Manager) onAddMaintainerRequest(req *heartbeatpb.AddMaintainerRequest) {
	cfID := model.DefaultChangeFeedID(req.GetId())
	cf, ok := m.maintainers.Load(cfID)
	if ok {
		return
	}

	cfConfig := &config.ChangeFeedInfo{}
	err := json.Unmarshal(req.Config, cfConfig)
	if err != nil {
		log.Panic("decode changefeed fail", zap.Error(err))
	}
	cf = NewMaintainer(cfID, cfConfig, m.selfNode, m.stream, m.taskScheduler,
		nil, nil,
		req.CheckpointTs)
	err = m.stream.AddPaths(dynstream.PathAndDest[string, *Maintainer]{
		Path: cfID.ID,
		Dest: cf.(*Maintainer),
	})
	if err != nil {
		log.Warn("add path to dynstream failed, coordinator will retry later",
			zap.Error(err))
		return
	}
	m.maintainers.Store(cfID, cf)
	m.stream.In() <- &Event{changefeedID: cfID.ID, eventType: EventInit}
}

func (m *Manager) onRemoveMaintainerRequest(msg *messaging.TargetMessage) *heartbeatpb.MaintainerStatus {
	req := msg.Message[0].(*heartbeatpb.RemoveMaintainerRequest)
	cfID := model.DefaultChangeFeedID(req.GetId())
	_, ok := m.maintainers.Load(cfID)
	if !ok {
		log.Warn("ignore remove maintainer request, "+
			"since the maintainer not found",
			zap.String("changefeed", cfID.String()),
			zap.Any("request", req))
		return &heartbeatpb.MaintainerStatus{
			ChangefeedID: req.GetId(),
			State:        heartbeatpb.ComponentState_Absent,
		}
	}
	m.stream.In() <- &Event{
		changefeedID: cfID.ID,
		eventType:    EventMessage,
		message:      msg,
	}
	return nil
}

func (m *Manager) onDispatchMaintainerRequest(
	msg *messaging.TargetMessage,
) *heartbeatpb.MaintainerStatus {
	if m.coordinatorID != msg.From {
		log.Warn("ignore invalid coordinator id",
			zap.Any("request", msg),
			zap.Any("coordinatorID", m.coordinatorID),
			zap.Any("from", msg.From))
		return nil
	}
	switch msg.Type {
	case messaging.TypeAddMaintainerRequest:
		req := msg.Message[0].(*heartbeatpb.AddMaintainerRequest)
<<<<<<< HEAD
		m.onAddMaintainerRequest(req)
=======
		cfID := model.DefaultChangeFeedID(req.GetId())
		cf, ok := m.maintainers.Load(cfID)
		if !ok {
			cfConfig := &configNew.ChangeFeedInfo{}
			err := json.Unmarshal(req.Config, cfConfig)
			if err != nil {
				log.Panic("decode changefeed fail", zap.Error(err))
			}
			log.Info("new changefeed added", zap.Any("cfConfig", cfConfig))
			cf = NewMaintainer(cfID, cfConfig, m.selfNode, m.stream, m.taskScheduler,
				nil, nil,
				req.CheckpointTs)
			err = m.stream.AddPath(cfID.ID, cf.(*Maintainer))
			if err != nil {
				log.Warn("add path to dynstream failed, coordinator will retry later",
					zap.Error(err))
				return ""
			}
			m.maintainers.Store(cfID, cf)
			m.stream.In() <- &Event{changefeedID: cfID.ID, eventType: EventInit}
		}
>>>>>>> f0d6b880
	case messaging.TypeRemoveMaintainerRequest:
		return m.onRemoveMaintainerRequest(msg)
	default:
	}
	return nil
}

func (m *Manager) sendHeartbeat() {
	if m.coordinatorVersion > 0 {
		response := &heartbeatpb.MaintainerHeartbeat{}
		m.maintainers.Range(func(key, value interface{}) bool {
			cfMaintainer := value.(*Maintainer)
			if cfMaintainer.statusChanged.Load() || time.Since(cfMaintainer.lastReportTime) > time.Second*2 {
				response.Statuses = append(response.Statuses, cfMaintainer.GetMaintainerStatus())
				cfMaintainer.statusChanged.Store(false)
				cfMaintainer.lastReportTime = time.Now()
			}
			return true
		})
		if len(response.Statuses) != 0 {
			m.sendMessages(response)
		}
	}
}

func (m *Manager) handleMessage(msg *messaging.TargetMessage) {
	switch msg.Type {
	case messaging.TypeCoordinatorBootstrapRequest:
		log.Info("received coordinator bootstrap request", zap.String("from", msg.From.String()))
		m.onCoordinatorBootstrapRequest(msg)
	case messaging.TypeAddMaintainerRequest, messaging.TypeRemoveMaintainerRequest:
		if m.coordinatorVersion > 0 {
			status := m.onDispatchMaintainerRequest(msg)
			if status == nil {
				return
			}
			response := &heartbeatpb.MaintainerHeartbeat{
				Statuses: []*heartbeatpb.MaintainerStatus{status},
			}
			m.sendMessages(response)
		}
	default:
	}
}

func (m *Manager) dispatcherMaintainerMessage(
	ctx context.Context, changefeed string, msg *messaging.TargetMessage,
) error {
	_, ok := m.maintainers.Load(model.DefaultChangeFeedID(changefeed))
	if !ok {
		log.Warn("maintainer is not found",
			zap.String("changefeedID", changefeed), zap.String("message", msg.String()))
		return nil
	}
	select {
	case <-ctx.Done():
		return ctx.Err()
	case m.stream.In() <- &Event{
		changefeedID: changefeed,
		eventType:    EventMessage,
		message:      msg,
	}:
	default:
		log.Warn("maintainer is busy", zap.String("changefeed", changefeed))
	}
	return nil
}<|MERGE_RESOLUTION|>--- conflicted
+++ resolved
@@ -19,23 +19,17 @@
 	"sync"
 	"time"
 
-<<<<<<< HEAD
+	"github.com/flowbehappy/tigate/heartbeatpb"
+	appcontext "github.com/flowbehappy/tigate/pkg/common/context"
 	"github.com/flowbehappy/tigate/pkg/config"
-=======
+	"github.com/flowbehappy/tigate/pkg/messaging"
 	"github.com/flowbehappy/tigate/pkg/node"
-
-	configNew "github.com/flowbehappy/tigate/pkg/config"
->>>>>>> f0d6b880
+	"github.com/flowbehappy/tigate/utils/dynstream"
 	"github.com/flowbehappy/tigate/utils/threadpool"
+	"github.com/pingcap/log"
+	"github.com/pingcap/tiflow/cdc/model"
 	"github.com/pingcap/tiflow/pkg/pdutil"
 	"github.com/tikv/client-go/v2/tikv"
-
-	"github.com/flowbehappy/tigate/heartbeatpb"
-	appcontext "github.com/flowbehappy/tigate/pkg/common/context"
-	"github.com/flowbehappy/tigate/pkg/messaging"
-	"github.com/flowbehappy/tigate/utils/dynstream"
-	"github.com/pingcap/log"
-	"github.com/pingcap/tiflow/cdc/model"
 	"go.uber.org/zap"
 )
 
@@ -221,13 +215,9 @@
 	cf = NewMaintainer(cfID, cfConfig, m.selfNode, m.stream, m.taskScheduler,
 		nil, nil,
 		req.CheckpointTs)
-	err = m.stream.AddPaths(dynstream.PathAndDest[string, *Maintainer]{
-		Path: cfID.ID,
-		Dest: cf.(*Maintainer),
-	})
+	err = m.stream.AddPath(cfID.ID, cf.(*Maintainer))
 	if err != nil {
-		log.Warn("add path to dynstream failed, coordinator will retry later",
-			zap.Error(err))
+		log.Warn("add path to dynstream failed, coordinator will retry later", zap.Error(err))
 		return
 	}
 	m.maintainers.Store(cfID, cf)
@@ -269,31 +259,7 @@
 	switch msg.Type {
 	case messaging.TypeAddMaintainerRequest:
 		req := msg.Message[0].(*heartbeatpb.AddMaintainerRequest)
-<<<<<<< HEAD
 		m.onAddMaintainerRequest(req)
-=======
-		cfID := model.DefaultChangeFeedID(req.GetId())
-		cf, ok := m.maintainers.Load(cfID)
-		if !ok {
-			cfConfig := &configNew.ChangeFeedInfo{}
-			err := json.Unmarshal(req.Config, cfConfig)
-			if err != nil {
-				log.Panic("decode changefeed fail", zap.Error(err))
-			}
-			log.Info("new changefeed added", zap.Any("cfConfig", cfConfig))
-			cf = NewMaintainer(cfID, cfConfig, m.selfNode, m.stream, m.taskScheduler,
-				nil, nil,
-				req.CheckpointTs)
-			err = m.stream.AddPath(cfID.ID, cf.(*Maintainer))
-			if err != nil {
-				log.Warn("add path to dynstream failed, coordinator will retry later",
-					zap.Error(err))
-				return ""
-			}
-			m.maintainers.Store(cfID, cf)
-			m.stream.In() <- &Event{changefeedID: cfID.ID, eventType: EventInit}
-		}
->>>>>>> f0d6b880
 	case messaging.TypeRemoveMaintainerRequest:
 		return m.onRemoveMaintainerRequest(msg)
 	default:
